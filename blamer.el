;;; blamer.el --- Show git blame info about current line           -*- lexical-binding: t; -*-

;; Copyright (C) 2021 Artur Yaroshenko

;; Author: Artur Yaroshenko <artawower@protonmail.com>
;; URL: https://github.com/artawower/blamer.el
<<<<<<< HEAD
;; Package-Requires: ((emacs "27.1") (posframe "1.1.7") (async "1.9.7"))
;; Version: 0.8.0
=======
;; Package-Requires: ((emacs "27.1") (posframe "1.1.7"))
;; Version: 0.7.3
>>>>>>> 4b70b657

;; This program is free software; you can redistribute it and/or modify
;; it under the terms of the GNU General Public License as published by
;; the Free Software Foundation, either version 3 of the License, or
;; (at your option) any later version.

;; This program is distributed in the hope that it will be useful,
;; but WITHOUT ANY WARRANTY; without even the implied warranty of
;; MERCHANTABILITY or FITNESS FOR A PARTICULAR PURPOSE.  See the
;; GNU General Public License for more details.

;; You should have received a copy of the GNU General Public License
;; along with this program.  If not, see <http://www.gnu.org/licenses/>.

;;; Commentary:
;; Package for displaying git information about the current line or
;; about several selected lines.  Works with git only.

;;; Code:

(require 'files)
(require 'simple)
(require 'time-date)
(require 'tramp)
(require 'posframe)
(require 'url)
(require 'vc-git)
(require 'seq)
(require 'async)

(eval-when-compile
  (require 'subr-x))

(defconst blamer--regexp-info
  (concat "^\\(?1:[^ ]*\\) \\(?5:[^ ]* \\)?(\\(?2:.*\\)"
	        "\s\\(?3:[0-9]\\{4\\}-[0-9]\\{2\\}-[0-9]\\{2\\}\\)"
	        "\s\\(?4:[0-9]\\{2\\}:[0-9]\\{2\\}:[0-9]\\{2\\}\\)")

  "Regexp for extract data from blame message.
1 - commit hash
2 - author
3 - date
3 - time")

(defconst blamer--commit-message-regexp "\n\n[\s]+\\(?1:[^\']+\\):?"
  "Regexp for commit message parsing.")

(defconst blamer--git-author-cmd '("config" "--get" "user.name")
  "Command for getting current git user name via `vc-git'.")

(defconst blamer--git-repo-cmd '("rev-parse" "--is-inside-work-tree")
  "Command for detect git repo.")

(defconst blamer--git-blame-cmd '("blame"  "-L")
  "Command for get blame of current line.")

(defconst blamer--git-commit-message '("log"  "-n1")
  "Command for get commit message.")

(defconst blamer--current-time-text "Now"
  "Text for lines that were created right now.")

(defgroup blamer nil
  "Show commit info at the end of a current line."
  :group 'tools)

(defcustom blamer-author-formatter "%s, "
  "Format string for author name."
  :group 'blamer
  :type 'string)

(defcustom blamer-datetime-formatter "%s "
  "Format string for datetime."
  :group 'blamer
  :type 'string)

(defcustom blamer-commit-formatter "◉ %s"
  "Format string for commit message."
  :group 'blamer
  :type 'string)

(defcustom blamer-entire-formatter "   %s"
  "Format entire commit string."
  :group 'blamer
  :type 'string)

(defcustom blamer-idle-time 0.5
  "Seconds before commit info show."
  :group 'blamer
  :type 'float)

(defcustom blamer-min-offset 60
  "Minimum symbols before insert commit info."
  :group 'blamer
  :type 'integer)

(defcustom blamer-prettify-time-p t
  "Enable relative prettified format for datetime."
  :group 'blamer
  :type 'boolean)

(defcustom blamer-offset-per-symbol nil
  "Its a crutch :< for font less then original editor font.  Use carefully.
Will add additional space for each BLAMER-OFFSET-PER-SYMBOL"
  :group 'blamer
  :type 'integer)

(defcustom blamer-type 'both
  "Type of blamer.
\\=visual - show blame only for current line
\\=selected - show blame only for selected line
\\=both - both of them

This types are used only for single line blame.
\\=overlay-popup - show commit info inside pretty overlay
\\=posframe-popup - show commit info inside pretty posframe window"
  :group 'blamer
  :type '(choice (const :tag "Visual only" visual)
                 (const :tag "Pretty overlay popup" overlay-popup)
                 (const :tag "Pretty posframe popup" posframe-popup)
                 (const :tag "Visual and selected" both)
                 (const :tag "Selected only" selected)))

(defcustom blamer--overlay-popup-position 'bottom
  "Position of rendered popup.
Could be `bottom', `top' and `smart' position.
When smart position is enabled blamer will try to calculate better
place to paste popup."
  :group 'blamer
  :type '(choice (const :tag "Top" top)
                 (const :tag "Bottom" bottom)
                 (const :tag "Smart detection" smart)))

(defcustom blamer-self-author-name (if (string-empty-p user-full-name) "You"
                                     user-full-name)
  "Message for commits where you are author."
  :group 'blamer
  :type 'string)

(defcustom blamer-max-lines 30
  "Maximum blamed lines."
  :group 'blamer
  :type 'integer)

(defcustom blamer-border-lines '(?╭ ?─ ?╮ ?│ ?╯ ?╰ )
  "List of lines and borders.  When value is nil, borders will not preset.
Be careful! This config highly coupled with your current face!

Alternative preset: \\=(?┌ ?─ ?┐ ?│ ?┘ ?└)"
  :group 'blamer
  :type 'alist)

(defcustom blamer-max-commit-message-length 30
  "Max length of commit message.
Commit message with more characters will be truncated with ellipsis at the end.
Also, when `blamer-type' is overlay-popup this value is used for max tooltip
length."
  :group 'blamer
  :type 'integer)

(defcustom blamer-uncommitted-changes-message "Uncommitted changes"
  "Message for uncommitted lines."
  :group 'blamer
  :type 'string)

(defcustom blamer-view 'overlay
  "View for commit message.  Can be \\=overlay and \\=overlay-right."
  :group 'blamer
  :type '(choice (const :tag "Overlay right" overlay-right)
                 (const :tag "Overlay" overlay)))

(defcustom blamer-smart-background-p t
  "When enable blamer will try to find background.
If not will use background from `blamer-face'"
  :group 'blamer
  :type 'boolean)

(defcustom blamer-force-truncate-long-line t
  "When `truncate-lines' mode is disabled you can force truncate long commit lines."
  :group 'blamer
  :type 'boolean)

(defcustom blamer-show-avatar-p t
  "Show avatar in popup.
This feature required Emacs built with `imagemagick'"
  :group 'blamer
  :type 'boolean)

(defcustom blamer-avatar-size 96
  "Size of avatar."
  :group 'blamer
  :type 'int)

(defcustom blamer-avatar-ratio '(3 . 3)
  "Image ration for avatar."
  :group 'blamer
  :type 'cons)

(defcustom blamer-avatar-cache-time 604800
  "Time in seconds to cache avatar.  Default value is 1 week."
  :group 'blamer
  :type 'int)

(defcustom blamer-avatar-folder "~/.blamer/avatars/"
  "Folder for avatars."
  :group 'blamer
  :type 'string)

(defcustom blamer-avatar-regexps-uploaders-alist
  '(("github" . ("https://api.github.com/search/users" blamer--github-avatar-uploader))
    ("gitlab" . ("https://gitlab.com" blamer--gitlab-avatar-uploader)))
  "List of regexps for uploaders.
Each element is a cons cell (REGEXP . FUNCTION)."
  :group 'blamer
  :type 'list)

(defcustom blamer-fallback-avatar-config
  '("https://www.gravatar.com/avatar" blamer--fallback-avatar-uploader)
  "Fallback avatar config."
  :group 'blamer
  :type 'list)


(defcustom blamer-posframe-configurations
  '(:left-fringe 16
                 :right-fringe 16
                 :y-pixel-offset 20
                 :x-pixel-offset -20
                 :internal-border-width 1
                 :internal-border-color "#61AFEF"
                 :lines-truncate t
                 :accept-focus nil)
  "Plist of configurations for `posframe-show' method."
  :group 'blamer
  :type 'plist)

(defface blamer-face
  '((t :foreground "#7a88cf"
       :background unspecified
       :italic t))
  "Face for blamer info."
  :group 'blamer)

(defface blamer-pretty-border-face
  `((t :inherit font-lock-variable-name-face
       :italic nil
       :background unspecified
       :height ,(face-attribute 'default :height)
       :font ,(face-attribute 'default :font)))
  "Face for pretty blamer borders."
  :group 'blamer)

(defface blamer-pretty-commit-message-face
  `((t :inherit font-lock-string-face
       :italic nil
       :height ,(face-attribute 'default :height)
       :font ,(face-attribute 'default :font)))
  "Face for pretty commit messages."
  :group 'blamer)

(defface blamer-pretty-meta-keywords-face
  `((t :inherit font-lock-function-name-face
       :italic nil
       :height ,(face-attribute 'default :height)
       :font ,(face-attribute 'default :font)))
  "Face for pretty keywords."
  :group 'blamer)

(defface blamer-pretty-meta-data-face
  `((t :inherit font-lock-variable-name-face
       :italic nil
       :height ,(face-attribute 'default :height)
       :font ,(face-attribute 'default :font)))

  "Face for pretty meta information."
  :group 'blamer)

(defcustom blamer-bindings nil
  "List of bindings.

Callback function applying plist argument:
:commit-hash - hash of clicked commit
:commit-author - author name after formatting
:raw-commit-author - raw author username if exist.
:commit-date - date of commit. (string field)
:commit-time - commit time. (string field)
:commit-message - message of commit.  If not exist will be get from
`blamer-uncommitted-changes-message' variable.
:raw-commit-message - Full message of commit.

For example you can pass such bindings for message
author name by left click and copying commit hash by right click.
\(without backslash)

\\=((<mapvar> . (lambda (commit-info) (message (plist-get :commit-author))))
  (<mapvar> . (lambda (commit-info) (kill-new (plist-get :commit-hash)))))"
  :group 'blamer
  :type 'alist)

(defcustom blamer-tooltip-function nil
  "Function to compute the tooltip contents of the popup message."
  :group 'blamer
  :type '(choice (const :tag "Keybindings prompt" blamer-tooltip-keybindings)
                 (const :tag "Commit message" blamer-tooltip-commit-message)
                 (const :tag "Info about author" blamer-tooltip-author-info)
                 (const :tag "No tooltip" nil)))

(defvar blamer-idle-timer nil
  "Current timer before commit info showing.")

(defvar blamer--previous-line-number nil
  "Line number of previous popup.")

(defvar blamer--previous-window-width nil
  "Previous window width.")

(defvar blamer--previous-line-length nil
  "Current line number length for detect render function.")

(defvar blamer--previous-point nil
  "Last preserved blamer point.")

(defvar blamer--previous-region-active-p nil
  "Was previous state is active region?")

(defvar blamer--overlays '()
  "Current active overlays for git blame messages.")

(defvar blamer--block-render-p nil
  "Lock rendering, useful for external packages.")

(defvar blamer--buffer-name "*blamer*"
  "Name of buffer for git blame messages.")

(defvar blamer--async-processes '()
  "List of currently running asynchronous processes.")

(defvar-local blamer--current-author nil
  "Git.name for current repository.")

(defun blamer-tooltip-commit-message (commit-info)
  "This function can be use as `blamer-tooltip-function'.
Will show the commit message from COMMIT-INFO."
  (plist-get commit-info :raw-commit-message))

(defun blamer-tooltip-author-info (commit-info)
  "This function can be use as `blamer-tooltip-function'.
Will show the author from COMMIT-INFO."
  (format "%s (%s)" (plist-get commit-info :commit-author) (plist-get commit-info :raw-commit-author)))

(defun blamer-tooltip-keybindings (_commit-info)
  "This function can be use as `blamer-tooltip-function'.
Will show the available `blamer-bindings'."
  (if (> (length blamer-bindings) 0)
      (mapconcat (lambda (bind) (format "%s - %s" (car bind) (cdr bind))) blamer-bindings "\n")
    nil))

(defun blamer--git-exist-p ()
  "Return t if .git exist."
  (when-let* ((file-name (blamer--get-local-name (buffer-file-name))))
    (vc-backend file-name)))

(defun blamer--clear-overlay ()
  "Clear last overlay."
  (dolist (ov blamer--overlays)
    (delete-overlay ov))
  (setq blamer--overlays '()))

(defun blamer--git-cmd-error-p (cmd-res)
  "Return t if CMD-RES contain error."
  (or (not cmd-res) (string-match-p  "^fatal:" cmd-res)))

(defun blamer--truncate-time (time)
  "Remove seconds from TIME string."
  (string-join (butlast (split-string time ":")) ":"))

;; TODO: pass argument for pretty format to vc-git--run-command-string
(defun blamer--prettify-time (date time)
  "Prettify DATE and TIME for nice commit message."
  (let* ((seconds-ago (float-time (time-since (concat date "T" time))))
         (minutes-ago (if (eq seconds-ago 0) 0 (floor (/ seconds-ago 60))))
         (hours-ago (if (eq minutes-ago 0) 0 (floor (/ minutes-ago 60))))
         (days-ago (if (eq hours-ago 0) 0 (floor (/ hours-ago 24))))
         (weeks-ago (if (eq days-ago 0) 0 (floor (/ days-ago 7))))
         (months-ago (if (eq days-ago 0) 0 (floor (/ days-ago 30))))
         (years-ago (if (eq months-ago 0) 0 (floor (/ months-ago 12)))))

    (cond ((<= seconds-ago 60) blamer--current-time-text)
          ((< minutes-ago 60) (format "%s minutes ago" minutes-ago))
          ((= hours-ago 1) (format "Hour ago"))
          ((< hours-ago 24) (format "%s hours ago" hours-ago))
          ((= days-ago 1) "Yesterday")
          ((< days-ago 7) (format "%s days ago" days-ago))
          ((= weeks-ago 1) "Last week")
          ((<= weeks-ago 4) (format "%s weeks ago" weeks-ago))
          ((= months-ago 1) "Previous month")
          ((< months-ago 12) (format "%s months ago" months-ago))
          ((= years-ago 1) "Previous year")
          ((< years-ago 10) (format "%s years ago" years-ago))
          (t (concat date " " (blamer--truncate-time time))))))

(defun blamer--format-datetime (date time)
  "Format DATE and TIME."
  (if (and blamer-datetime-formatter date time)
      (format blamer-datetime-formatter (if blamer-prettify-time-p
                                            (blamer--prettify-time date time)
                                          (concat date " " (blamer--truncate-time time))))
    ""))

(defun blamer--format-author (author)
  "Format AUTHOR name/you."
  (if (and author blamer-author-formatter)
      (format blamer-author-formatter (string-trim author))
    ""))

(defun blamer--format-commit-message (commit-message)
  "Format COMMIT-MESSAGE."
  (if (and blamer-commit-formatter commit-message)
      (format blamer-commit-formatter commit-message)
    ""))

(defun blamer--format-entire-message (msg)
  "Final format for entire built MSG."
  (if blamer-entire-formatter
      (format blamer-entire-formatter msg)
    msg))

(defun blamer--get-line-number-column-width ()
  "Return char size of left line numbers when line numbers enabled."
  (if (bound-and-true-p display-line-numbers-mode)
      (+ (or (ignore-errors (round (line-number-display-width 'columns))) 0) 0)
    0))

(defun blamer--plist-merge (&rest plists)
  "Create a single property list from all PLISTS."
  (let ((rtn (pop plists)))
    (dolist (plist plists rtn)
      (setq rtn (plist-put rtn
                           (pop plist)
                           (pop plist))))))

(defun blamer--real-window-width ()
  "Get real visible width of the window.
Taking into account the line number column."
  ;; NOTE https://github.com/Artawower/blamer.el/issues/8
  (let ((line-number-offset (blamer--get-line-number-column-width)))
    (- (window-width) line-number-offset)))

(defun blamer--format-commit-info (commit-hash
                                   commit-message
                                   author
                                   date
                                   time
                                   &optional
                                   offset
                                   commit-info)
  "Format commit info into display message.
COMMIT-HASH - hash of current commit.
COMMIT-MESSAGE - message of current commit, can be null
AUTHOR - name of committer
DATE - date in format YYYY-DD-MM
TIME - time in format HH:MM:SS
OFFSET - additional offset for commit message
COMMIT-INFO - all the commit information, for `blamer--apply-bindings'"
  (ignore commit-hash)

  (let* ((uncommitted (string= author "Not Committed Yet"))
         (author (if uncommitted blamer-self-author-name author))
         (commit-message (if uncommitted blamer-uncommitted-changes-message commit-message))
         (formatted-message (blamer--format-entire-message (concat (blamer--format-author author)
                                                                   (blamer--format-datetime date time)
                                                                   (blamer--format-commit-message commit-message))))

         (formatted-message (propertize formatted-message
                                        'face (blamer--plist-merge
                                               (flatten-tree (face-all-attributes 'blamer-face (selected-frame)))
                                               `(:background ,(blamer--get-background-color)))
                                        'cursor t))
         (formatted-message (blamer--apply-tooltip formatted-message commit-info))
         (formatted-message (blamer--apply-bindings formatted-message commit-info))
         (additional-offset (if blamer-offset-per-symbol
                                (/ (string-width formatted-message) blamer-offset-per-symbol) 0))

         (offset (cond ((eq blamer-view 'overlay-right) (- (blamer--real-window-width)
                                                           (string-width formatted-message)
                                                           (string-width (thing-at-point 'line))))
                       (offset offset)
                       (t 0)))
         (offset (+ additional-offset offset))
         (offset (if (> offset 0) offset 0))
         (alignment-text (propertize (make-string (+ additional-offset offset) ?\s)
                                     'face `(:background ,(blamer--get-background-color))
                                     'cursor t)))

    (concat alignment-text formatted-message)))

(defun blamer--extract-commit-messages (git-commit-res)
  "Extract commit messages from GIT-COMMIT-RES."
  (let* ((has-error (or (blamer--git-cmd-error-p git-commit-res) (eq (length git-commit-res) 0)))
         commit-message)
    (unless has-error
      (string-match blamer--commit-message-regexp git-commit-res)
      (setq commit-message (match-string 1 git-commit-res))
      (split-string commit-message "\n"))))

(defun blamer--async-get-email-commit-message (commit-hash callback)
  "Get email and commit message for COMMIT-HASH asynchronously.
Rusn CALLBACK with partial user-info plist."
  (add-to-list
   'blamer--async-processes
   (let ((commit-info-args (append blamer--git-commit-message (list commit-hash))))
     (async-start
      `(lambda ()
         (require 'vc-git)
         (let* ((author-email (vc-git--run-command-string nil "log" "-n1" "--pretty=format:%ae" ,commit-hash))
                (commit-res (vc-git--run-command-string nil ,@commit-info-args)))
           (list author-email commit-res)))
      callback))))

(defun blamer--async-parse-line-info (blame-msg callback line-number &optional include-avatar-p)
  "Parse BLAME-MSG and create a plist.

When INCLUDE-AVATAR-P provided and non-nil,
avatar will be downloaded and included in the plist.
Run CALLBACK after async process is done."
  (string-match blamer--regexp-info blame-msg)
  (let* ((commit-hash (string-trim (match-string 1 blame-msg)))
         (raw-commit-author (match-string 2 blame-msg))
         (uncommitted (string= raw-commit-author "Not Committed Yet"))
         (commit-author (if (and (string= raw-commit-author blamer--current-author) blamer-self-author-name)
                            blamer-self-author-name
                          raw-commit-author))
         (commit-date (match-string 3 blame-msg))
         (commit-time (match-string 4 blame-msg)))
    ;; TODO: enhancement/async-cmd external function as handler
    (blamer--async-get-email-commit-message
     commit-hash
     (lambda (info)
       (let* ((author-email (car info))
              (commit-messages (cadr info))
              (commit-messages commit-messages)
              (commit-messages (blamer--extract-commit-messages commit-messages))
              (commit-message (car commit-messages))
              (commit-message (when commit-message (string-trim commit-message)))
              (commit-message (when (and blamer-commit-formatter commit-message)
                                (truncate-string-to-width
                                 commit-message
                                 blamer-max-commit-message-length nil nil "...")))
              (commit-description (cdr commit-messages))
              (raw-commit-message (nth 1 commit-messages))
              (avatar (when (and
                             blamer-show-avatar-p
                             include-avatar-p
                             (not uncommitted)
                             (display-graphic-p))
                        (blamer--get-avatar author-email))))
         (funcall
          callback
          `(:commit-hash ,commit-hash
                         :author-email ,author-email
                         :commit-author ,commit-author
                         :commit-date ,commit-date
                         :commit-time ,commit-time
                         :commit-avatar ,avatar
                         :raw-commit-author ,raw-commit-author
                         :commit-message ,commit-message
                         :commit-description ,commit-description
                         :raw-commit-message ,raw-commit-message
                         :line-number ,line-number)))))
    ))

(defun blamer--github-avatar-uploader (remote-url file-path author-email)
  "Download the author avatar from REMOTE-URL using the AUTHOR-EMAIL to FILE-PATH."
  (let* ((url (concat remote-url "?q=" author-email))
         (response (url-retrieve-synchronously url))
         (response-data (with-current-buffer response
                          (goto-char (point-min))
                          (search-forward "\n\n")
                          (json-read)))
         (items (cdr (assoc 'items response-data)))
         (first-item (and (> (length items) 0) (elt items 0)))
         (avatar-url (and first-item (cdr (assoc 'avatar_url first-item)))))

    (if avatar-url
        (blamer--upload-avatar avatar-url file-path)
      (funcall (cadr blamer-fallback-avatar-config)
               (car blamer-fallback-avatar-config)
               file-path author-email))))


(defun blamer--gitlab-avatar-url (author-email)
  "Get the avatar URL for the email address AUTHOR-EMAIL on GitLab."
  (let ((url (format "https://gitlab.com/api/v4/avatar?email=%s" author-email)))
    (with-current-buffer (url-retrieve-synchronously url)
      (goto-char (point-min))
      (let ((json-object-type 'hash-table))
        (let ((json-data (json-read)))
          (gethash "avatar_url" json-data))))))

(defun blamer--fallback-avatar-uploader (remote-url file-path author-email)
  "Fallback function for upload avatars and save it.
FILE-PATH - path to save avatar.
AUTHOR-EMAIL - email of author.
REMOTE-URL - url of resource to download avatar."
  (blamer--upload-avatar (format "%s/%s?d=identicon" remote-url (md5 author-email)) file-path))

(defun blamer--gitlab-avatar-uploader (remote-url file-path author-email)
  "Upload avatar from REMOTE-URL for gitlab using AUTHOR-EMAIL to FILE-PATH."
  (when-let ((url (format "%s/api/v4/avatar?email=%s" remote-url author-email))
             (response (url-retrieve-synchronously url))
             (json-string (with-current-buffer response
                            (buffer-substring (point) (point-max))))
             (json-object-type 'hash-table)
             (json-data (json-read-from-string json-string))
             (avatar-url (gethash "avatar_url" json-data)))
    (blamer--upload-avatar avatar-url file-path)))

(defun blamer--normalize-file-path (file-path)
  "Normalize FILE-PATH for Windows."
  (setq file-path (replace-regexp-in-string ">" "" file-path))
  (setq file-path (replace-regexp-in-string " " "-" file-path))
  (setq file-path (replace-regexp-in-string "<" "" file-path))
  file-path)

(defun blamer--upload-avatar (url file-path)
  "Download the avatar from URL and save it to the path as FILE-PATH.
HOST-NAME is the name of the host for caching.
host folder.
If the file already exists, return the path to the existing file."
  (unless (file-exists-p (file-name-directory file-path))
    (make-directory (file-name-directory file-path) t))
  (setq file-path (blamer--normalize-file-path file-path))
  (ignore-errors
    (url-copy-file url file-path t)
    file-path))


(defun blamer--find-avatar-uploader (remote-ref)
  "Find the avatar uploader function and REMOTE-REF that match the provided STRING.

The uploader functions and URLs are defined in
`blamer-avatar-regexps-uploaders-alist`."
  (let ((uploader-pair (assoc-default remote-ref blamer-avatar-regexps-uploaders-alist 'string-match)))
    (if uploader-pair
        uploader-pair
      blamer-fallback-avatar-config)))

(defun blamer--get-avatar (author-email)
  "Get avatar url for AUTHOR or AUTHOR-EMAIL.
Function return current path for avatar url.
Works only for github right now."
  (when-let* ((remote-ref (vc-git--run-command-string nil "ls-remote" "--get-url" "origin"))
              (uploader-fn-path (blamer--find-avatar-uploader remote-ref))
              (uploader-path (car uploader-fn-path))
              (uploader-fn (car (cdr uploader-fn-path)))
              (host-name (when (string-match "https?://\\(?1:.*\\)/?" uploader-path)
                           (match-string 1 uploader-path)))
              (host-name (car (split-string host-name "/")))
              (folder (concat (file-name-as-directory blamer-avatar-folder)
                              (file-name-as-directory host-name)))
              (filename (format "%s.png" author-email))
              (file-path (concat folder filename)))


    (if (and (file-exists-p file-path)
             (not (blamer--cache-outdated-p file-path)))
        file-path
      (funcall uploader-fn uploader-path file-path author-email))))

(defun blamer--cache-outdated-p (file-path)
  "Check if the cache for FILE-PATH is outdated."
  (let* ((attributes (file-attributes file-path))
         (creation-time (nth 5 attributes))
         (current-time (current-time)))

    (> (time-to-seconds (time-subtract current-time creation-time))
       blamer-avatar-cache-time)))

(defun blamer--get-available-width-before-window-end ()
  "Return count of chars before window end."

  (- (blamer--real-window-width)
     (save-excursion
       (end-of-line)
       (- (point) (beginning-of-visual-line)))))

(defun blamer--maybe-normalize-truncated-line (text)
  "Disable line break for truncated line by truncated TEXT for available width."
  (if (and (not truncate-lines) blamer-force-truncate-long-line)
      (truncate-string-to-width text (- (blamer--get-available-width-before-window-end) (blamer--get-line-number-column-width)))
    text))

(defun blamer--create-popup-msg (commit-info)
  "Handle current COMMIT-INFO."
  (let* ((offset (max (- (or blamer-min-offset 0) (length (thing-at-point 'line))) 0))
         (commit-author (plist-get commit-info :commit-author))
         (popup-message (blamer--format-commit-info (plist-get commit-info :commit-hash)
                                                    (plist-get commit-info :commit-message)
                                                    commit-author
                                                    (plist-get commit-info :commit-date)
                                                    (plist-get commit-info :commit-time)
                                                    offset
                                                    commit-info))
         (popup-message (blamer--maybe-normalize-truncated-line popup-message)))

    (when (and commit-author (not (string= commit-author "")))
      popup-message)))

(defun blamer--get-background-color ()
  "Return color of background under current cursor position."
  (move-end-of-line nil)
  (let ((face (or (get-char-property (point) 'read-face-name)
                  (get-char-property (point) 'face))))

    (cond ((not blamer-smart-background-p) (face-attribute 'blamer-face :background))
          ((region-active-p) (face-attribute 'region :background))
          ((bound-and-true-p hl-line-mode) (face-attribute 'hl-line :background))
          ((not face) 'unspecified)
          (t (face-attribute (or (car-safe face) face) :background)))))

(defun blamer--get-local-name (filename)
  "Return local FILENAME if path is in the tramp format."
  (if (and (file-remote-p default-directory) filename)
      (tramp-file-name-localname (tramp-dissect-file-name filename))
    filename))

(defun blamer--apply-tooltip(text commit-info)
  "Compute the tooltip from `blamer-tooltip-function', TEXT and COMMIT-INFO."
  (let ((help-echo (if (and blamer-tooltip-function (functionp blamer-tooltip-function))
                       (funcall blamer-tooltip-function commit-info)
                     nil)))
    (if help-echo
        (propertize text 'help-echo help-echo 'pointer 'hand)
      text)))

(defun blamer--apply-bindings (text commit-info)
  "Apply defined bindings to TEXT and pass COMMIT-INFO to callback."
  (let ((map (make-sparse-keymap)))
    (dolist (mapbind blamer-bindings)
      (define-key map (kbd (car mapbind))
                  (lambda ()
                    (interactive)
                    (funcall (cdr mapbind) commit-info))))
    (setq text (propertize text 'keymap map)))
  text)

(defun blamer--prettify-border (border)
  "Apply font face for pretty-string BORDER."
  (propertize border 'face 'blamer-pretty-border-face))

(defun blamer--prettify-keyword (keyword)
  "Apply font face for KEYWORD of pretty popup."
  (propertize keyword 'face 'blamer-pretty-meta-keywords-face))

(defun blamer--prettify-meta-data (meta-data)
  "Apply font face for META-DATA of pretty popup."
  (propertize meta-data 'face 'blamer-pretty-meta-data-face))

(defun blamer--prettify-commit-message (commit-message)
  "Apply font face for COMMIT-MESSAGE of pretty popup."
  (propertize (string-trim commit-message) 'face 'blamer-pretty-commit-message-face))

(defun blamer--format-pretty-tooltip (msgs)
  "Draw a pretty tooltip from MSGS alist with respecting max possible length.
Return cons of result and count of lines."
  (let* ((enable-borders-p blamer-border-lines)
         (border-offset (if enable-borders-p 2 0))
         (left-right-padding 2)
         (render-length (- blamer-max-commit-message-length (+ border-offset left-right-padding)))
         (popup-center (/ render-length 2))
         (left-offset (if (eq blamer--overlay-popup-position 'smart)
                          (if (< (current-column) popup-center)
                              (current-column)
                            (- (current-column) popup-center))
                        (save-excursion
                          (back-to-indentation)
                          (current-column))))
         (left-offset-line (blamer--prettify-border (make-string left-offset ? )))
         (top-left-corner (when enable-borders-p (blamer--prettify-border (char-to-string (nth 0 blamer-border-lines)))))
         (border-horizontal-line (when enable-borders-p (blamer--prettify-border (make-string render-length (nth 1 blamer-border-lines)))))
         (top-right-corner (when enable-borders-p (blamer--prettify-border (char-to-string (nth 2 blamer-border-lines)))))
         (border-vertical-line (when enable-borders-p (blamer--prettify-border (char-to-string (nth 3 blamer-border-lines)))))
         (bottom-right-corner (when enable-borders-p (blamer--prettify-border (char-to-string (nth 4 blamer-border-lines)))))
         (bottom-left-corner (when enable-borders-p (blamer--prettify-border (char-to-string (nth 5 blamer-border-lines)))))
         (padding (blamer--prettify-border " "))
         (res (concat left-offset-line top-left-corner border-horizontal-line top-right-corner "\n"))
         splited-msgs)

    (dolist (m msgs)
      (setq splited-msgs (append splited-msgs (seq-partition m (- render-length 2)))))


    (dolist (m splited-msgs)
      (setq res (concat res
                        left-offset-line
                        border-vertical-line padding
                        m
                        (when (< (length m) render-length) (blamer--prettify-border (make-string (- render-length (length m) left-right-padding) ? )))
                        padding border-vertical-line "\n")))

    (setq res (concat res left-offset-line bottom-left-corner border-horizontal-line bottom-right-corner))
    (if (eq blamer--overlay-popup-position 'top)
        (setq res (concat res "\n"))
      (setq res (concat "\n" res)))

    res))

(defun blamer--create-popup-text-content (commit-info)
  "Create the content of the popup from COMMIT-INFO.
Return list of strings."

  (let* ((commit-hash (blamer--prettify-meta-data (plist-get commit-info :commit-hash)))
         (msg-list `(,(when commit-hash (concat (blamer--prettify-keyword "hash:   ")
                                                (blamer--prettify-meta-data commit-hash)))
                     ,(concat (blamer--prettify-keyword "author: ")
                              (blamer--prettify-meta-data (plist-get commit-info :commit-author)))
                     ,(concat (blamer--prettify-keyword "date:   ")
                              (blamer--prettify-meta-data
                               (concat (plist-get commit-info :commit-date) " " (plist-get commit-info :commit-time))))
                     ,(blamer--prettify-border " "))))
    msg-list))


(defun blamer--render-overlay-popup (commit-info)
  "Render COMMIT-INFO as pretty overlay with border."
  (let* ((msg-list (blamer--create-popup-text-content commit-info))
         (commit-descriptions (mapcar #'blamer--prettify-commit-message (plist-get commit-info :commit-description)))
         (commit-message (blamer--prettify-commit-message (or (plist-get commit-info :commit-message) "")))
         (msg-lines (append msg-list (list commit-message) commit-descriptions))
         (msg (blamer--format-pretty-tooltip msg-lines))
         (beg (save-excursion (beginning-of-line) (point)))
         (ov (save-excursion (move-end-of-line nil)
                             (make-overlay beg (point) nil t t))))

    (if (eq blamer--overlay-popup-position 'top)
        (overlay-put ov 'before-string msg)
      (overlay-put ov 'after-string msg))

    (overlay-put ov 'intangible t)
    (overlay-put ov 'window (get-buffer-window))
    (add-to-list 'blamer--overlays ov)))

(defun blamer--render-right-overlay (commit-info render-point)
  "Render COMMIT-INFO as overlay at right position."
  (when-let ((ov (progn (move-end-of-line nil)
                        (make-overlay render-point render-point nil t t)))
             (popup-msg (blamer--create-popup-msg commit-info)))

    (overlay-put ov 'after-string popup-msg)
    (overlay-put ov 'intangible t)
    (overlay-put ov 'window (get-buffer-window))
    (add-to-list 'blamer--overlays ov)))


(defun blamer--build-pretty-content (commit-info)
  "Build pretty content inside separated buffer from COMMIT-INFO."
  (let* ((msg-list (blamer--create-popup-text-content commit-info))
         (commit-avatar (plist-get commit-info :commit-avatar))
         (insert-avatar-p (and blamer-show-avatar-p
                               (image-type-available-p 'imagemagick)
                               commit-avatar))
         (commit-message (or (plist-get commit-info :commit-message) ""))
         ;; TODO: find better way to calculate image size for pretty paddings between commit info
         ;; (hw (* (frame-char-width) blamer-avatar-size))
         (commit-info-prefix (if insert-avatar-p "  " "")))
    (save-excursion
      (with-current-buffer (get-buffer-create blamer--buffer-name)
        (erase-buffer)
        (insert "\n")
        (when (and (image-type-available-p 'imagemagick) insert-avatar-p)
          (insert-sliced-image
           (create-image commit-avatar 'imagemagick nil :height blamer-avatar-size :width blamer-avatar-size)
           nil nil (car blamer-avatar-ratio) (cdr blamer-avatar-ratio)))
        (goto-char (point-min))
        (forward-line 1)

        (dolist (m msg-list)
          (end-of-line)
          (insert (concat commit-info-prefix m))
          (unless insert-avatar-p (insert "\n"))
          (forward-line 1))
        (when (and commit-message (not (string= commit-message "")))
          (when insert-avatar-p (insert "\n"))
          (insert (blamer--prettify-commit-message (or (plist-get commit-info :commit-message) "")))
          (insert "\n"))

        (insert (string-join (mapcar #'blamer--prettify-commit-message (plist-get commit-info :commit-description)) "\n"))
        (insert "\n")))
    (with-current-buffer (get-buffer-create blamer--buffer-name) (buffer-string))))

(defun blamer--render-posframe-popup (commit-info)
  "Render COMMIT-INFO as posframe popup."
  (when (and (fboundp 'posframe-workable-p) (posframe-workable-p))
    (let ((pretty-content (blamer--build-pretty-content commit-info)))
      (apply 'posframe-show
             (append `(,blamer--buffer-name)
                     (blamer--plist-merge
                      blamer-posframe-configurations
                      `(:string , pretty-content)))))))

(defun blamer--render-line-overlay (commit-info buffer render-point &optional type)
  "Render COMMIT-INFO overlay by optional TYPE.
when not provided `blamer-type' will be used."
  (with-current-buffer buffer
    (save-excursion
      (cond ((eq (or type blamer-type) 'overlay-popup) (blamer--render-overlay-popup commit-info))
            ((eq (or type blamer-type) 'posframe-popup) (blamer--render-posframe-popup commit-info))
            (t (blamer--render-right-overlay commit-info render-point))))))

(defun blamer--get-async-blame-info (file-name start-line end-line callback)
  "Get blame info for FILE-NAME from START-LINE to END-LINE.  CALLBACK will be called with result."
  (when-let*
      ((command (append blamer--git-blame-cmd
                        (list (format "%s,%s" start-line end-line))))
       (process (async-start
                 `(lambda ()
                    (require 'vc-git)
                    (setq blame-cmd-res (apply #'vc-git--run-command-string ,file-name ',command))
                    (if blame-cmd-res
                        (butlast (split-string blame-cmd-res "\n"))
                      '())
                    )
                 callback)))
    (add-to-list 'blamer--async-processes process)))

(defun blamer--render (&optional type)
  "Render text about current line commit status.
TYPE - is optional argument that can replace global `blamer-type' variable."

  (with-current-buffer (window-buffer (get-buffer-window))
    (save-restriction
      (widen)
      (let* ((end-line-number (if (region-active-p)
                                  (save-excursion
                                    (goto-char (region-end))
                                    (line-number-at-pos))
                                (line-number-at-pos)))
             (start-line-number (if (region-active-p)
                                    (save-excursion
                                      (goto-char (region-beginning))
                                      (line-number-at-pos))
                                  (line-number-at-pos)))
             (file-name (blamer--get-local-name (buffer-file-name)))
             (include-avatar-p (member type '(posframe-popup overlay-popup)))
             (current-buffer (current-buffer)))

        (blamer--clear-overlay)

        (save-excursion
          (when (region-active-p)
            (goto-char (region-beginning)))

          (blamer--get-async-blame-info
           file-name start-line-number end-line-number
           (lambda (commit-infos)
             (blamer--handle-async-blame-info-result
              commit-infos
              current-buffer
              start-line-number
              include-avatar-p
              type))))))))

(defun blamer--handle-async-blame-info-result (commit-infos buffer start-line-number include-avatar-p &optional type)
  "Handle COMMIT-INFOS for BUFFER and START-LINE-NUMBER.
TYPE is optional view render type."
  (let ((line-number start-line-number))
    ;; TODO: enhancement/async-cmd method
    (goto-line start-line-number)
    (dolist (cmd-msg commit-infos)
      (unless (blamer--git-cmd-error-p cmd-msg)
        (blamer--async-parse-line-info
         cmd-msg
         (lambda (commit-info)
           (blamer--render-line-overlay
            commit-info
            buffer
            (blamer--get-render-point buffer (plist-get commit-info :line-number))
            type))
         line-number
         include-avatar-p)
        (setq line-number (1+ line-number))))))

(defun blamer--get-render-point (buffer line-number)
  "Return render point by LINE-NUMBER from BUFFER."
  (with-current-buffer buffer
    (save-excursion
      (goto-line line-number)
      (end-of-line)
      (point))))

(defun blamer--safety-render (&optional type)
  "Function for checking current active blamer type before rendering with delay.
Optional TYPE argument will override global `blamer-type'."
  (let ((blamer-type (or type blamer-type))
        (long-region-p (blamer--long-region-p)))
    (unless (or (and (or (eq blamer-type 'overlay-popup)
                         (eq blamer-type 'visual))
                     (use-region-p))
                long-region-p
                blamer--block-render-p)
      (blamer--render blamer-type))))

(defun blamer--render-commit-info-with-delay ()
  "Render commit info with delay."
  (when blamer-idle-timer
    (cancel-timer blamer-idle-timer))

  (blamer--kill-async-processes)

  (setq blamer-idle-timer
        (run-with-idle-timer (or blamer-idle-time 0) nil 'blamer--safety-render)))

(defun blamer--preserve-state ()
  "Preserve current editor state for next iteration."
  (setq blamer--previous-line-number (line-number-at-pos))
  (setq blamer--previous-window-width (blamer--real-window-width))
  (setq blamer--previous-line-length (length (thing-at-point 'line)))
  (setq blamer--previous-point (point))
  (setq blamer--previous-region-active-p (region-active-p)))

(defun blamer--long-region-p ()
  "Return t when region is so big for rendering."
  (and (region-active-p)
       (> (count-lines (region-beginning) (region-end)) blamer-max-lines)))

(defun blamer--try-render (&optional local-type)
  "Render current line if is .git exist.
LOCAL-TYPE is force replacement of current `blamer-type' for handle rendering."

  (let* ((long-region-p (blamer--long-region-p))
         (region-deselected-p (and blamer--previous-region-active-p (not (region-active-p))))
         (clear-overlays-p (or long-region-p region-deselected-p))
         (type (or local-type blamer-type)))

    (when (and clear-overlays-p (not blamer--block-render-p))
      (blamer--clear-overlay))

    (when (and (not long-region-p)
               (not blamer--block-render-p)
               (or (eq type 'both)
                   (and (eq type 'visual) (not (use-region-p)))
                   (and (eq type 'overlay-popup) (not (use-region-p)))
                   (and (eq type 'selected) (use-region-p)))
               (or (not blamer--previous-line-number)
                   (not (eq blamer--previous-window-width (blamer--real-window-width)))
                   (not (eq blamer--previous-line-number (line-number-at-pos)))
                   (not (eq blamer--previous-line-length (length (thing-at-point 'line))))))

      (blamer--clear-overlay)
      (blamer--render-commit-info-with-delay))

    (blamer--preserve-state)))

(defun blamer--kill-async-processes ()
  "Kill currently running async processes."
  (dolist (process blamer--async-processes)
    (when (process-live-p process)
      (kill-process process))))

(defun blamer--reset-state ()
  "Reset all state after blamer mode is disabled."
  (if blamer-idle-timer
      (cancel-timer blamer-idle-timer))

  (blamer--clear-overlay)
  (setq blamer-idle-timer nil)
  (setq blamer--previous-line-number nil)
  (setq blamer--previous-window-width nil)
  (setq blamer--previous-point nil)
  (when (not (eq nil (get-buffer blamer--buffer-name)))
    (posframe-hide blamer--buffer-name))
  (remove-hook 'post-command-hook #'blamer--try-render t)
  (remove-hook 'window-state-change-hook #'blamer--try-render t))

(defun blamer--get-user-name ()
  "Query git config for user name."
  (when-let ((command-output (apply #'vc-git--run-command-string nil blamer--git-author-cmd)))
    (replace-regexp-in-string "\n\\'" "" command-output)))

;;;###autoload
(define-minor-mode blamer-mode
  "Blamer mode.
Interactively with no argument, this command toggles the mode.
A positive prefix argument enables the mode, any other prefix
argument disables it.  From Lisp, argument omitted or nil enables
the mode, `toggle' toggles the state.

When `blamer-mode' is enabled, the popup message with commit info
will appear after BLAMER-IDLE-TIME.  It works only inside git repo"
  :init-value nil
  :global nil
  :lighter nil
  :group 'blamer
  (unless (or blamer-author-formatter
              blamer-commit-formatter
              blamer-datetime-formatter)
    (message "Your have to provide at least one formatter for blamer.el"))
  (let ((is-git-repo (blamer--git-exist-p)))
    (when (and (not blamer--current-author)
               blamer-author-formatter
               is-git-repo)
      (setq-local blamer--current-author (blamer--get-user-name)))
    (when (and (buffer-file-name) is-git-repo)
      (if blamer-mode
          (progn
            (add-hook 'post-command-hook #'blamer--try-render nil t)
            (add-hook 'window-state-change-hook #'blamer--try-render nil t))
        (blamer--reset-state)))))

;;;###autoload
(define-globalized-minor-mode
  global-blamer-mode
  blamer-mode
  (lambda ()
    (unless blamer-mode
      (blamer-mode)))
  :group 'blamer)

(defun blamer--reset-state-once ()
  "Reset all blamer side-effect like overlay/timers only once."
  (when (or (not blamer--previous-point)
            (not (eq blamer--previous-point (point)))
            (not (eq blamer--previous-window-width (blamer--real-window-width)))
            (not (eq blamer--previous-line-length (length (thing-at-point 'line)))))
    (blamer--reset-state)
    (remove-hook 'post-command-hook #'blamer--reset-state-once t)
    (remove-hook 'window-state-change-hook #'blamer--reset-state-once t)
    (when blamer-mode
      (add-hook 'post-command-hook #'blamer--try-render nil t)
      (add-hook 'window-state-change-hook #'blamer--try-render nil t))))

;;;###autoload
(defun blamer-show-commit-info (&optional type)
  "Show commit info from git blame.

TYPE - optional parameter, by default will use `overlay-popup'."
  (interactive)
  (when (blamer--git-exist-p)
    (blamer--reset-state)
    (blamer--render (or type 'overlay-popup))
    (blamer--preserve-state)
    (add-hook 'post-command-hook #'blamer--reset-state-once nil t)))

;;;###autoload
(defun blamer-show-posframe-commit-info ()
  "Show commit info from git blame using posframe."
  (interactive)
  (blamer-show-commit-info 'posframe-popup))

(provide 'blamer)
;;; blamer.el ends here<|MERGE_RESOLUTION|>--- conflicted
+++ resolved
@@ -4,13 +4,8 @@
 
 ;; Author: Artur Yaroshenko <artawower@protonmail.com>
 ;; URL: https://github.com/artawower/blamer.el
-<<<<<<< HEAD
 ;; Package-Requires: ((emacs "27.1") (posframe "1.1.7") (async "1.9.7"))
 ;; Version: 0.8.0
-=======
-;; Package-Requires: ((emacs "27.1") (posframe "1.1.7"))
-;; Version: 0.7.3
->>>>>>> 4b70b657
 
 ;; This program is free software; you can redistribute it and/or modify
 ;; it under the terms of the GNU General Public License as published by
