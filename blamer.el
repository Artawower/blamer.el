;;; blamer.el --- Show git blame info about current line           -*- lexical-binding: t; -*-

;; Copyright (C) 2021 Artur Yaroshenko

;; Author: Artur Yaroshenko <artawower@protonmail.com>
;; URL: https://github.com/artawower/blamer.el
<<<<<<< HEAD
;; Package-Requires: ((emacs "27.1") (posframe "1.1.7") (async "1.9.7"))
;; Version: 0.8.0
=======
;; Package-Requires: ((emacs "27.1") (posframe "1.1.7"))
;; Version: 0.7.4
>>>>>>> bb83b0a5

;; This program is free software; you can redistribute it and/or modify
;; it under the terms of the GNU General Public License as published by
;; the Free Software Foundation, either version 3 of the License, or
;; (at your option) any later version.

;; This program is distributed in the hope that it will be useful,
;; but WITHOUT ANY WARRANTY; without even the implied warranty of
;; MERCHANTABILITY or FITNESS FOR A PARTICULAR PURPOSE.  See the
;; GNU General Public License for more details.

;; You should have received a copy of the GNU General Public License
;; along with this program.  If not, see <http://www.gnu.org/licenses/>.

;;; Commentary:
;; Package for displaying git information about the current line or
;; about several selected lines.  Works with git only.

;;; Code:

(require 'files)
(require 'simple)
(require 'time-date)
(require 'tramp)
(require 'posframe)
(require 'url)
(require 'vc-git)
(require 'seq)
(require 'async)

(eval-when-compile
  (require 'subr-x))

(defconst blamer--regexp-info
  (concat "^\\(?1:[^ ]*\\) \\(?5:[^ ]* \\)?(\\(?2:.*\\)"
	        "\s\\(?3:[0-9]\\{4\\}-[0-9]\\{2\\}-[0-9]\\{2\\}\\)"
	        "\s\\(?4:[0-9]\\{2\\}:[0-9]\\{2\\}:[0-9]\\{2\\}\\)")

  "Regexp for extract data from blame message.
1 - commit hash
2 - author
3 - date
3 - time")

(defconst blamer--commit-message-regexp "\n\n[\s]+\\(\\(?:.\\|\n\\)+\\):?"
  "Regexp for commit message parsing.")

(defconst blamer--git-author-cmd '("config" "--get" "user.name")
  "Command for getting current git user name via `vc-git'.")

(defconst blamer--git-repo-cmd '("rev-parse" "--is-inside-work-tree")
  "Command for detect git repo.")

(defconst blamer--git-blame-cmd '("blame"  "-L")
  "Command for get blame of current line.")

(defconst blamer--git-commit-message '("log"  "-n1")
  "Command for get commit message.")

(defconst blamer--current-time-text "Now"
  "Text for lines that were created right now.")

(defgroup blamer nil
  "Show commit info at the end of a current line."
  :group 'tools)

(defcustom blamer-author-formatter "%s, "
  "Format string for author name."
  :group 'blamer
  :type 'string)

(defcustom blamer-datetime-formatter "%s "
  "Format string for datetime."
  :group 'blamer
  :type 'string)

(defcustom blamer-commit-formatter "◉ %s"
  "Format string for commit message."
  :group 'blamer
  :type 'string)

(defcustom blamer-entire-formatter "   %s"
  "Format entire commit string."
  :group 'blamer
  :type 'string)

(defcustom blamer-idle-time 0.5
  "Seconds before commit info show."
  :group 'blamer
  :type 'float)

(defcustom blamer-min-offset 60
  "Minimum symbols before insert commit info."
  :group 'blamer
  :type 'integer)

(defcustom blamer-prettify-time-p t
  "Enable relative prettified format for datetime."
  :group 'blamer
  :type 'boolean)

(defcustom blamer-offset-per-symbol nil
  "Its a crutch :< for font less then original editor font.  Use carefully.
Will add additional space for each BLAMER-OFFSET-PER-SYMBOL"
  :group 'blamer
  :type 'integer)

(defcustom blamer-type 'both
  "Type of blamer.
\\=visual - show blame only for current line
\\=selected - show blame only for selected line
\\=both - both of them

This types are used only for single line blame.
\\=overlay-popup - show commit info inside pretty overlay
\\=posframe-popup - show commit info inside pretty posframe window"
  :group 'blamer
  :type '(choice (const :tag "Visual only" visual)
                 (const :tag "Pretty overlay popup" overlay-popup)
                 (const :tag "Pretty posframe popup" posframe-popup)
                 (const :tag "Visual and selected" both)
                 (const :tag "Selected only" selected)))

(defcustom blamer--overlay-popup-position 'bottom
  "Position of rendered popup.
Could be `bottom', `top' and `smart' position.
When smart position is enabled blamer will try to calculate better
place to paste popup."
  :group 'blamer
  :type '(choice (const :tag "Top" top)
                 (const :tag "Bottom" bottom)
                 (const :tag "Smart detection" smart)))

(defcustom blamer-self-author-name (if (string-empty-p user-full-name) "You"
                                     user-full-name)
  "Message for commits where you are author."
  :group 'blamer
  :type 'string)

(defcustom blamer-max-lines 30
  "Maximum blamed lines."
  :group 'blamer
  :type 'integer)

(defcustom blamer-border-lines '(?╭ ?─ ?╮ ?│ ?╯ ?╰ )
  "List of lines and borders.  When value is nil, borders will not preset.
Be careful! This config highly coupled with your current face!

Alternative preset: \\=(?┌ ?─ ?┐ ?│ ?┘ ?└)"
  :group 'blamer
  :type 'alist)

(defcustom blamer-max-commit-message-length 30
  "Max length of commit message.
Commit message with more characters will be truncated with ellipsis at the end.
Also, when `blamer-type' is overlay-popup this value is used for max tooltip
length."
  :group 'blamer
  :type 'integer)

(defcustom blamer-uncommitted-changes-message "Uncommitted changes"
  "Message for uncommitted lines."
  :group 'blamer
  :type 'string)

(defcustom blamer-view 'overlay
  "View for commit message.  Can be \\=overlay and \\=overlay-right."
  :group 'blamer
  :type '(choice (const :tag "Overlay right" overlay-right)
                 (const :tag "Overlay" overlay)))

(defcustom blamer-smart-background-p t
  "When enable blamer will try to find background.
If not will use background from `blamer-face'"
  :group 'blamer
  :type 'boolean)

(defcustom blamer-force-truncate-long-line t
  "When `truncate-lines' mode is disabled you can force truncate long commit lines."
  :group 'blamer
  :type 'boolean)

(defcustom blamer-show-avatar-p t
  "Show avatar in popup.
This feature required Emacs built with `imagemagick'"
  :group 'blamer
  :type 'boolean)

(defcustom blamer-avatar-size 96
  "Size of avatar."
  :group 'blamer
  :type 'int)

(defcustom blamer-avatar-ratio '(3 . 3)
  "Image ration for avatar."
  :group 'blamer
  :type 'cons)

(defcustom blamer-avatar-cache-time 604800
  "Time in seconds to cache avatar.  Default value is 1 week."
  :group 'blamer
  :type 'int)

(defcustom blamer-avatar-folder "~/.blamer/avatars/"
  "Folder for avatars."
  :group 'blamer
  :type 'string)

(defcustom blamer-avatar-regexps-uploaders-alist
  '(("github" . ("https://api.github.com/search/users" blamer--github-avatar-uploader))
    ("gitlab" . ("https://gitlab.com" blamer--gitlab-avatar-uploader)))
  "List of regexps for uploaders.
Each element is a cons cell (REGEXP . FUNCTION)."
  :group 'blamer
  :type 'list)

(defcustom blamer-fallback-avatar-config
  '("https://www.gravatar.com/avatar" blamer--fallback-avatar-uploader)
  "Fallback avatar config."
  :group 'blamer
  :type 'list)


(defcustom blamer-posframe-configurations
  '(:left-fringe 16
                 :right-fringe 16
                 :y-pixel-offset 20
                 :x-pixel-offset -20
                 :internal-border-width 1
                 :internal-border-color "#61AFEF"
                 :lines-truncate t
                 :accept-focus nil)
  "Plist of configurations for `posframe-show' method."
  :group 'blamer
  :type 'plist)

(defface blamer-face
  '((t :foreground "#7a88cf"
       :background unspecified
       :italic t))
  "Face for blamer info."
  :group 'blamer)

(defface blamer-pretty-border-face
  `((t :inherit font-lock-variable-name-face
       :italic nil
       :background unspecified
       :height ,(face-attribute 'default :height)
       :font ,(face-attribute 'default :font)))
  "Face for pretty blamer borders."
  :group 'blamer)

(defface blamer-pretty-commit-message-face
  `((t :inherit font-lock-string-face
       :italic nil
       :height ,(face-attribute 'default :height)
       :font ,(face-attribute 'default :font)))
  "Face for pretty commit messages."
  :group 'blamer)

(defface blamer-pretty-meta-keywords-face
  `((t :inherit font-lock-function-name-face
       :italic nil
       :height ,(face-attribute 'default :height)
       :font ,(face-attribute 'default :font)))
  "Face for pretty keywords."
  :group 'blamer)

(defface blamer-pretty-meta-data-face
  `((t :inherit font-lock-variable-name-face
       :italic nil
       :height ,(face-attribute 'default :height)
       :font ,(face-attribute 'default :font)))

  "Face for pretty meta information."
  :group 'blamer)

(defcustom blamer-bindings nil
  "List of bindings.

Callback function applying plist argument:
:commit-hash - hash of clicked commit
:commit-author - author name after formatting
:raw-commit-author - raw author username if exist.
:commit-date - date of commit. (string field)
:commit-time - commit time. (string field)
:commit-message - message of commit.  If not exist will be get from
`blamer-uncommitted-changes-message' variable.
:raw-commit-message - Full message of commit.

For example you can pass such bindings for message
author name by left click and copying commit hash by right click.
\(without backslash)

\\=((<mapvar> . (lambda (commit-info) (message (plist-get :commit-author))))
  (<mapvar> . (lambda (commit-info) (kill-new (plist-get :commit-hash)))))"
  :group 'blamer
  :type 'alist)

(defcustom blamer-tooltip-function nil
  "Function to compute the tooltip contents of the popup message."
  :group 'blamer
  :type '(choice (const :tag "Keybindings prompt" blamer-tooltip-keybindings)
                 (const :tag "Commit message" blamer-tooltip-commit-message)
                 (const :tag "Info about author" blamer-tooltip-author-info)
                 (const :tag "No tooltip" nil)))

(defvar blamer-idle-timer nil
  "Current timer before commit info showing.")

(defvar blamer--previous-line-number nil
  "Line number of previous popup.")

(defvar blamer--previous-window-width nil
  "Previous window width.")

(defvar blamer--previous-line-length nil
  "Current line number length for detect render function.")

(defvar blamer--previous-point nil
  "Last preserved blamer point.")

(defvar blamer--previous-region-active-p nil
  "Was previous state is active region?")

(defvar blamer--overlays '()
  "Current active overlays for git blame messages.")

(defvar blamer--block-render-p nil
  "Lock rendering, useful for external packages.")

(defvar blamer--buffer-name "*blamer*"
  "Name of buffer for git blame messages.")

(defvar blamer--async-processes '()
  "List of currently running asynchronous processes.")

(defvar-local blamer--current-author nil
  "Git.name for current repository.")

(defun blamer-tooltip-commit-message (commit-info)
  "This function can be use as `blamer-tooltip-function'.
Will show the commit message from COMMIT-INFO."
  (plist-get commit-info :raw-commit-message))

(defun blamer-tooltip-author-info (commit-info)
  "This function can be use as `blamer-tooltip-function'.
Will show the author from COMMIT-INFO."
  (format "%s (%s)" (plist-get commit-info :commit-author) (plist-get commit-info :raw-commit-author)))

(defun blamer-tooltip-keybindings (_commit-info)
  "This function can be use as `blamer-tooltip-function'.
Will show the available `blamer-bindings'."
  (if (> (length blamer-bindings) 0)
      (mapconcat (lambda (bind) (format "%s - %s" (car bind) (cdr bind))) blamer-bindings "\n")
    nil))

(defun blamer--git-exist-p ()
  "Return t if .git exist."
  (when-let* ((file-name (blamer--get-local-name (buffer-file-name))))
    (vc-backend file-name)))

(defun blamer--clear-overlay ()
  "Clear last overlay."
  (dolist (ov blamer--overlays)
    (delete-overlay ov))
  (setq blamer--overlays '()))

(defun blamer--git-cmd-error-p (cmd-res)
  "Return t if CMD-RES contain error."
  (or (not cmd-res) (string-match-p  "^fatal:" cmd-res)))

(defun blamer--truncate-time (time)
  "Remove seconds from TIME string."
  (string-join (butlast (split-string time ":")) ":"))

;; TODO: pass argument for pretty format to vc-git--run-command-string
(defun blamer--prettify-time (date time)
  "Prettify DATE and TIME for nice commit message."
  (let* ((seconds-ago (float-time (time-since (concat date "T" time))))
         (minutes-ago (if (eq seconds-ago 0) 0 (floor (/ seconds-ago 60))))
         (hours-ago (if (eq minutes-ago 0) 0 (floor (/ minutes-ago 60))))
         (days-ago (if (eq hours-ago 0) 0 (floor (/ hours-ago 24))))
         (weeks-ago (if (eq days-ago 0) 0 (floor (/ days-ago 7))))
         (months-ago (if (eq days-ago 0) 0 (floor (/ days-ago 30))))
         (years-ago (if (eq months-ago 0) 0 (floor (/ months-ago 12)))))

    (cond ((<= seconds-ago 60) blamer--current-time-text)
          ((< minutes-ago 60) (format "%s minutes ago" minutes-ago))
          ((= hours-ago 1) (format "Hour ago"))
          ((< hours-ago 24) (format "%s hours ago" hours-ago))
          ((= days-ago 1) "Yesterday")
          ((< days-ago 7) (format "%s days ago" days-ago))
          ((= weeks-ago 1) "Last week")
          ((<= weeks-ago 4) (format "%s weeks ago" weeks-ago))
          ((= months-ago 1) "Previous month")
          ((< months-ago 12) (format "%s months ago" months-ago))
          ((= years-ago 1) "Previous year")
          ((< years-ago 10) (format "%s years ago" years-ago))
          (t (concat date " " (blamer--truncate-time time))))))

(defun blamer--format-datetime (date time)
  "Format DATE and TIME."
  (if (and blamer-datetime-formatter date time)
      (format blamer-datetime-formatter (if blamer-prettify-time-p
                                            (blamer--prettify-time date time)
                                          (concat date " " (blamer--truncate-time time))))
    ""))

(defun blamer--format-author (author)
  "Format AUTHOR name/you."
  (if (and author blamer-author-formatter)
      (format blamer-author-formatter (string-trim author))
    ""))

(defun blamer--format-commit-message (commit-message)
  "Format COMMIT-MESSAGE."
  (if (and blamer-commit-formatter commit-message)
      (format blamer-commit-formatter commit-message)
    ""))

(defun blamer--format-entire-message (msg)
  "Final format for entire built MSG."
  (if blamer-entire-formatter
      (format blamer-entire-formatter msg)
    msg))

(defun blamer--get-line-number-column-width ()
  "Return char size of left line numbers when line numbers enabled."
  (if (bound-and-true-p display-line-numbers-mode)
      (+ (or (ignore-errors (round (line-number-display-width 'columns))) 0) 0)
    0))

(defun blamer--plist-merge (&rest plists)
  "Create a single property list from all PLISTS."
  (let ((rtn (pop plists)))
    (dolist (plist plists rtn)
      (setq rtn (plist-put rtn
                           (pop plist)
                           (pop plist))))))

(defun blamer--real-window-width ()
  "Get real visible width of the window.
Taking into account the line number column."
  ;; NOTE https://github.com/Artawower/blamer.el/issues/8
  (let ((line-number-offset (blamer--get-line-number-column-width)))
    (- (window-width) line-number-offset)))

(defun blamer--format-commit-info (commit-hash
                                   commit-message
                                   author
                                   date
                                   time
                                   &optional
                                   offset
                                   commit-info)
  "Format commit info into display message.
COMMIT-HASH - hash of current commit.
COMMIT-MESSAGE - message of current commit, can be null
AUTHOR - name of committer
DATE - date in format YYYY-DD-MM
TIME - time in format HH:MM:SS
OFFSET - additional offset for commit message
COMMIT-INFO - all the commit information, for `blamer--apply-bindings'"
  (ignore commit-hash)

  (let* ((uncommitted (string= author "Not Committed Yet"))
         (author (if uncommitted blamer-self-author-name author))
         (commit-message (if uncommitted blamer-uncommitted-changes-message commit-message))
         (formatted-message (blamer--format-entire-message (concat (blamer--format-author author)
                                                                   (blamer--format-datetime date time)
                                                                   (blamer--format-commit-message commit-message))))

         (formatted-message (propertize formatted-message
                                        'face (blamer--plist-merge
                                               (flatten-tree (face-all-attributes 'blamer-face (selected-frame)))
                                               `(:background ,(blamer--get-background-color)))
                                        'cursor t))
         (formatted-message (blamer--apply-tooltip formatted-message commit-info))
         (formatted-message (blamer--apply-bindings formatted-message commit-info))
         (additional-offset (if blamer-offset-per-symbol
                                (/ (string-width formatted-message) blamer-offset-per-symbol) 0))

         (offset (cond ((eq blamer-view 'overlay-right) (- (blamer--real-window-width)
                                                           (string-width formatted-message)
                                                           (string-width (thing-at-point 'line))))
                       (offset offset)
                       (t 0)))
         (offset (+ additional-offset offset))
         (offset (if (> offset 0) offset 0))
         (alignment-text (propertize (make-string (+ additional-offset offset) ?\s)
                                     'face `(:background ,(blamer--get-background-color))
                                     'cursor t)))

    (concat alignment-text formatted-message)))

(defun blamer--extract-commit-messages (git-commit-res)
  "Extract commit messages from GIT-COMMIT-RES."
  (let* ((has-error (or (blamer--git-cmd-error-p git-commit-res) (eq (length git-commit-res) 0)))
         commit-message)
    (unless has-error
      (string-match blamer--commit-message-regexp git-commit-res)
      (setq commit-message (match-string 1 git-commit-res))
      (split-string commit-message "\n"))))

(defun blamer--async-get-email-commit-message (commit-hash callback)
  "Get email and commit message for COMMIT-HASH asynchronously.
Rusn CALLBACK with partial user-info plist."
  (add-to-list
   'blamer--async-processes
   (let ((commit-info-args (append blamer--git-commit-message (list commit-hash))))
     (async-start
      `(lambda ()
         (require 'vc-git)
         (let* ((author-email (vc-git--run-command-string nil "log" "-n1" "--pretty=format:%ae" ,commit-hash))
                (commit-res (vc-git--run-command-string nil ,@commit-info-args)))
           (list author-email commit-res)))
      callback))))

(defun blamer--async-parse-line-info (blame-msg callback line-number &optional include-avatar-p)
  "Parse BLAME-MSG from LINE-NUMBER and create a plist with commit info.

When INCLUDE-AVATAR-P provided and non-nil,
avatar will be downloaded and included in the plist.
Run CALLBACK after async process is done."

  (string-match blamer--regexp-info blame-msg)
  (let* ((commit-hash (string-trim (match-string 1 blame-msg)))
         (raw-commit-author (match-string 2 blame-msg))
         (uncommitted (string= raw-commit-author "Not Committed Yet"))
         (commit-author (if (and (string= raw-commit-author blamer--current-author) blamer-self-author-name)
                            blamer-self-author-name
                          raw-commit-author))
         (commit-date (match-string 3 blame-msg))
         (commit-time (match-string 4 blame-msg)))
    ;; TODO: enhancement/async-cmd external function as handler
    (blamer--async-get-email-commit-message
     commit-hash
     (lambda (info)
       (let* ((author-email (car info))
              (commit-messages (cadr info))
              (commit-messages commit-messages)
              (commit-messages (blamer--extract-commit-messages commit-messages))
              (commit-message (car commit-messages))
              (commit-message (when commit-message (string-trim commit-message)))
              (commit-message (when (and blamer-commit-formatter commit-message)
                                (truncate-string-to-width
                                 commit-message
                                 blamer-max-commit-message-length nil nil "...")))
              (commit-description (cdr commit-messages))
              (raw-commit-message (nth 1 commit-messages))
              (avatar (when (and
                             blamer-show-avatar-p
                             include-avatar-p
                             (not uncommitted)
                             (display-graphic-p))
                        (blamer--get-avatar author-email))))
         (funcall
          callback
          `(:commit-hash ,commit-hash
                         :author-email ,author-email
                         :commit-author ,commit-author
                         :commit-date ,commit-date
                         :commit-time ,commit-time
                         :commit-avatar ,avatar
                         :raw-commit-author ,raw-commit-author
                         :commit-message ,commit-message
                         :commit-description ,commit-description
                         :raw-commit-message ,raw-commit-message
                         :line-number ,line-number)))))
    ))

(defun blamer--github-avatar-uploader (remote-url file-path author-email)
  "Download the author avatar from REMOTE-URL using the AUTHOR-EMAIL to FILE-PATH."
  (let* ((url (concat remote-url "?q=" author-email))
         (response (url-retrieve-synchronously url))
         (response-data (with-current-buffer response
                          (goto-char (point-min))
                          (search-forward "\n\n")
                          (json-read)))
         (items (cdr (assoc 'items response-data)))
         (first-item (and (> (length items) 0) (elt items 0)))
         (avatar-url (and first-item (cdr (assoc 'avatar_url first-item)))))

    (if avatar-url
        (blamer--upload-avatar avatar-url file-path)
      (funcall (cadr blamer-fallback-avatar-config)
               (car blamer-fallback-avatar-config)
               file-path author-email))))


(defun blamer--gitlab-avatar-url (author-email)
  "Get the avatar URL for the email address AUTHOR-EMAIL on GitLab."
  (let ((url (format "https://gitlab.com/api/v4/avatar?email=%s" author-email)))
    (with-current-buffer (url-retrieve-synchronously url)
      (goto-char (point-min))
      (let ((json-object-type 'hash-table))
        (let ((json-data (json-read)))
          (gethash "avatar_url" json-data))))))

(defun blamer--fallback-avatar-uploader (remote-url file-path author-email)
  "Fallback function for upload avatars and save it.
FILE-PATH - path to save avatar.
AUTHOR-EMAIL - email of author.
REMOTE-URL - url of resource to download avatar."
  (blamer--upload-avatar (format "%s/%s?d=identicon" remote-url (md5 author-email)) file-path))

(defun blamer--gitlab-avatar-uploader (remote-url file-path author-email)
  "Upload avatar from REMOTE-URL for gitlab using AUTHOR-EMAIL to FILE-PATH."
  (when-let ((url (format "%s/api/v4/avatar?email=%s" remote-url author-email))
             (response (url-retrieve-synchronously url))
             (json-string (with-current-buffer response
                            (buffer-substring (point) (point-max))))
             (json-object-type 'hash-table)
             (json-data (json-read-from-string json-string))
             (avatar-url (gethash "avatar_url" json-data)))
    (blamer--upload-avatar avatar-url file-path)))

(defun blamer--normalize-file-path (file-path)
  "Normalize FILE-PATH for Windows."
  (setq file-path (replace-regexp-in-string ">" "" file-path))
  (setq file-path (replace-regexp-in-string " " "-" file-path))
  (setq file-path (replace-regexp-in-string "<" "" file-path))
  file-path)

(defun blamer--upload-avatar (url file-path)
  "Download the avatar from URL and save it to the path as FILE-PATH.
HOST-NAME is the name of the host for caching.
host folder.
If the file already exists, return the path to the existing file."
  (unless (file-exists-p (file-name-directory file-path))
    (make-directory (file-name-directory file-path) t))
  (setq file-path (blamer--normalize-file-path file-path))
  (ignore-errors
    (url-copy-file url file-path t)
    file-path))


(defun blamer--find-avatar-uploader (remote-ref)
  "Find the avatar uploader function and REMOTE-REF that match the provided STRING.

The uploader functions and URLs are defined in
`blamer-avatar-regexps-uploaders-alist`."
  (let ((uploader-pair (assoc-default remote-ref blamer-avatar-regexps-uploaders-alist 'string-match)))
    (if uploader-pair
        uploader-pair
      blamer-fallback-avatar-config)))

(defun blamer--get-avatar (author-email)
  "Get avatar url for AUTHOR or AUTHOR-EMAIL.
Function return current path for avatar url.
Works only for github right now."
  (when-let* ((remote-ref (vc-git--run-command-string nil "ls-remote" "--get-url" "origin"))
              (uploader-fn-path (blamer--find-avatar-uploader remote-ref))
              (uploader-path (car uploader-fn-path))
              (uploader-fn (car (cdr uploader-fn-path)))
              (host-name (when (string-match "https?://\\(?1:.*\\)/?" uploader-path)
                           (match-string 1 uploader-path)))
              (host-name (car (split-string host-name "/")))
              (folder (concat (file-name-as-directory blamer-avatar-folder)
                              (file-name-as-directory host-name)))
              (filename (format "%s.png" author-email))
              (file-path (concat folder filename)))


    (if (and (file-exists-p file-path)
             (not (blamer--cache-outdated-p file-path)))
        file-path
      (funcall uploader-fn uploader-path file-path author-email))))

(defun blamer--cache-outdated-p (file-path)
  "Check if the cache for FILE-PATH is outdated."
  (let* ((attributes (file-attributes file-path))
         (creation-time (nth 5 attributes))
         (current-time (current-time)))

    (> (time-to-seconds (time-subtract current-time creation-time))
       blamer-avatar-cache-time)))

(defun blamer--get-available-width-before-window-end ()
  "Return count of chars before window end."

  (- (blamer--real-window-width)
     (save-excursion
       (end-of-line)
       (- (point) (beginning-of-visual-line)))))

(defun blamer--maybe-normalize-truncated-line (text)
  "Disable line break for truncated line by truncated TEXT for available width."
  (if (and (not truncate-lines) blamer-force-truncate-long-line)
      (truncate-string-to-width text (- (blamer--get-available-width-before-window-end) (blamer--get-line-number-column-width)))
    text))

(defun blamer--create-popup-msg (commit-info)
  "Handle current COMMIT-INFO."
  (let* ((offset (max (- (or blamer-min-offset 0) (length (thing-at-point 'line))) 0))
         (commit-author (plist-get commit-info :commit-author))
         (popup-message (blamer--format-commit-info (plist-get commit-info :commit-hash)
                                                    (plist-get commit-info :commit-message)
                                                    commit-author
                                                    (plist-get commit-info :commit-date)
                                                    (plist-get commit-info :commit-time)
                                                    offset
                                                    commit-info))
         (popup-message (blamer--maybe-normalize-truncated-line popup-message)))

    (when (and commit-author (not (string= commit-author "")))
      popup-message)))

(defun blamer--get-background-color ()
  "Return color of background under current cursor position."
  (move-end-of-line nil)
  (let ((face (or (get-char-property (point) 'read-face-name)
                  (get-char-property (point) 'face))))

    (cond ((not blamer-smart-background-p) (face-attribute 'blamer-face :background))
          ((region-active-p) (face-attribute 'region :background))
          ((bound-and-true-p hl-line-mode) (face-attribute 'hl-line :background))
          ((not face) 'unspecified)
          (t (face-attribute (or (car-safe face) face) :background)))))

(defun blamer--get-local-name (filename)
  "Return local FILENAME if path is in the tramp format."
  (if (and (file-remote-p default-directory) filename)
      (tramp-file-name-localname (tramp-dissect-file-name filename))
    filename))

(defun blamer--apply-tooltip(text commit-info)
  "Compute the tooltip from `blamer-tooltip-function', TEXT and COMMIT-INFO."
  (let ((help-echo (if (and blamer-tooltip-function (functionp blamer-tooltip-function))
                       (funcall blamer-tooltip-function commit-info)
                     nil)))
    (if help-echo
        (propertize text 'help-echo help-echo 'pointer 'hand)
      text)))

(defun blamer--apply-bindings (text commit-info)
  "Apply defined bindings to TEXT and pass COMMIT-INFO to callback."
  (let ((map (make-sparse-keymap)))
    (dolist (mapbind blamer-bindings)
      (define-key map (kbd (car mapbind))
                  (lambda ()
                    (interactive)
                    (funcall (cdr mapbind) commit-info))))
    (setq text (propertize text 'keymap map)))
  text)

(defun blamer--prettify-border (border)
  "Apply font face for pretty-string BORDER."
  (propertize border 'face 'blamer-pretty-border-face))

(defun blamer--prettify-keyword (keyword)
  "Apply font face for KEYWORD of pretty popup."
  (propertize keyword 'face 'blamer-pretty-meta-keywords-face))

(defun blamer--prettify-meta-data (meta-data)
  "Apply font face for META-DATA of pretty popup."
  (propertize meta-data 'face 'blamer-pretty-meta-data-face))

(defun blamer--prettify-commit-message (commit-message)
  "Apply font face for COMMIT-MESSAGE of pretty popup."
  (propertize (string-trim commit-message) 'face 'blamer-pretty-commit-message-face))

(defun blamer--format-pretty-tooltip (msgs)
  "Draw a pretty tooltip from MSGS alist with respecting max possible length.
Return cons of result and count of lines."
  (let* ((enable-borders-p blamer-border-lines)
         (border-offset (if enable-borders-p 2 0))
         (left-right-padding 2)
         (render-length (- blamer-max-commit-message-length (+ border-offset left-right-padding)))
         (popup-center (/ render-length 2))
         (left-offset (if (eq blamer--overlay-popup-position 'smart)
                          (if (< (current-column) popup-center)
                              (current-column)
                            (- (current-column) popup-center))
                        (save-excursion
                          (back-to-indentation)
                          (current-column))))
         (left-offset-line (blamer--prettify-border (make-string left-offset ? )))
         (top-left-corner (when enable-borders-p (blamer--prettify-border (char-to-string (nth 0 blamer-border-lines)))))
         (border-horizontal-line (when enable-borders-p (blamer--prettify-border (make-string render-length (nth 1 blamer-border-lines)))))
         (top-right-corner (when enable-borders-p (blamer--prettify-border (char-to-string (nth 2 blamer-border-lines)))))
         (border-vertical-line (when enable-borders-p (blamer--prettify-border (char-to-string (nth 3 blamer-border-lines)))))
         (bottom-right-corner (when enable-borders-p (blamer--prettify-border (char-to-string (nth 4 blamer-border-lines)))))
         (bottom-left-corner (when enable-borders-p (blamer--prettify-border (char-to-string (nth 5 blamer-border-lines)))))
         (padding (blamer--prettify-border " "))
         (res (concat left-offset-line top-left-corner border-horizontal-line top-right-corner "\n"))
         splited-msgs)

    (dolist (m msgs)
      (setq splited-msgs (append splited-msgs (seq-partition m (- render-length 2)))))


    (dolist (m splited-msgs)
      (setq res (concat res
                        left-offset-line
                        border-vertical-line padding
                        m
                        (when (< (length m) render-length) (blamer--prettify-border (make-string (- render-length (length m) left-right-padding) ? )))
                        padding border-vertical-line "\n")))

    (setq res (concat res left-offset-line bottom-left-corner border-horizontal-line bottom-right-corner))
    (if (eq blamer--overlay-popup-position 'top)
        (setq res (concat res "\n"))
      (setq res (concat "\n" res)))

    res))

(defun blamer--create-popup-text-content (commit-info)
  "Create the content of the popup from COMMIT-INFO.
Return list of strings."

  (let* ((commit-hash (blamer--prettify-meta-data (plist-get commit-info :commit-hash)))
         (msg-list `(,(when commit-hash (concat (blamer--prettify-keyword "hash:   ")
                                                (blamer--prettify-meta-data commit-hash)))
                     ,(concat (blamer--prettify-keyword "author: ")
                              (blamer--prettify-meta-data (plist-get commit-info :commit-author)))
                     ,(concat (blamer--prettify-keyword "date:   ")
                              (blamer--prettify-meta-data
                               (concat (plist-get commit-info :commit-date) " " (plist-get commit-info :commit-time))))
                     ,(blamer--prettify-border " "))))
    msg-list))


(defun blamer--render-overlay-popup (commit-info)
  "Render COMMIT-INFO as pretty overlay with border."
  (let* ((msg-list (blamer--create-popup-text-content commit-info))
         (commit-descriptions (mapcar #'blamer--prettify-commit-message (plist-get commit-info :commit-description)))
         (commit-message (blamer--prettify-commit-message (or (plist-get commit-info :commit-message) "")))
         (msg-lines (append msg-list (list commit-message) commit-descriptions))
         (msg (blamer--format-pretty-tooltip msg-lines))
         (beg (save-excursion (beginning-of-line) (point)))
         (ov (save-excursion (move-end-of-line nil)
                             (make-overlay beg (point) nil t t))))

    (if (eq blamer--overlay-popup-position 'top)
        (overlay-put ov 'before-string msg)
      (overlay-put ov 'after-string msg))

    (overlay-put ov 'intangible t)
    (overlay-put ov 'window (get-buffer-window))
    (add-to-list 'blamer--overlays ov)))

(defun blamer--render-right-overlay (commit-info render-point)
  "Render COMMIT-INFO as overlay at RENDER-POINT position."
  (when-let ((ov (progn (move-end-of-line nil)
                        (make-overlay render-point render-point nil t t)))
             (popup-msg (blamer--create-popup-msg commit-info)))

    (overlay-put ov 'after-string popup-msg)
    (overlay-put ov 'intangible t)
    (overlay-put ov 'window (get-buffer-window))
    (add-to-list 'blamer--overlays ov)))


(defun blamer--build-pretty-content (commit-info)
  "Build pretty content inside separated buffer from COMMIT-INFO."
  (let* ((msg-list (blamer--create-popup-text-content commit-info))
         (commit-avatar (plist-get commit-info :commit-avatar))
         (insert-avatar-p (and blamer-show-avatar-p
                               (image-type-available-p 'imagemagick)
                               commit-avatar))
         (commit-message (or (plist-get commit-info :commit-message) ""))
         ;; TODO: find better way to calculate image size for pretty paddings between commit info
         ;; (hw (* (frame-char-width) blamer-avatar-size))
         (commit-info-prefix (if insert-avatar-p "  " "")))
    (save-excursion
      (with-current-buffer (get-buffer-create blamer--buffer-name)
        (erase-buffer)
        (insert "\n")
        (when (and (image-type-available-p 'imagemagick) insert-avatar-p)
          (insert-sliced-image
           (create-image commit-avatar 'imagemagick nil :height blamer-avatar-size :width blamer-avatar-size)
           nil nil (car blamer-avatar-ratio) (cdr blamer-avatar-ratio)))
        (goto-char (point-min))
        (forward-line 1)

        (dolist (m msg-list)
          (end-of-line)
          (insert (concat commit-info-prefix m))
          (unless insert-avatar-p (insert "\n"))
          (forward-line 1))
        (when (and commit-message (not (string= commit-message "")))
          (when insert-avatar-p (insert "\n"))
          (insert (blamer--prettify-commit-message (or (plist-get commit-info :commit-message) "")))
          (insert "\n"))

        (insert (string-join (mapcar #'blamer--prettify-commit-message (plist-get commit-info :commit-description)) "\n"))
        (insert "\n")))
    (with-current-buffer (get-buffer-create blamer--buffer-name) (buffer-string))))

(defun blamer--render-posframe-popup (commit-info)
  "Render COMMIT-INFO as posframe popup."
  (when (and (fboundp 'posframe-workable-p) (posframe-workable-p))
    (let ((pretty-content (blamer--build-pretty-content commit-info)))
      (apply 'posframe-show
             (append `(,blamer--buffer-name)
                     (blamer--plist-merge
                      blamer-posframe-configurations
                      `(:string , pretty-content)))))))

(defun blamer--render-line-overlay (commit-info buffer render-point &optional type)
  "Render COMMIT-INFO overlay by optional TYPE in the BUFFER at the RENDER-POINT.
when not provided `blamer-type' will be used."
  (with-current-buffer buffer
    (save-excursion
      (cond ((eq (or type blamer-type) 'overlay-popup) (blamer--render-overlay-popup commit-info))
            ((eq (or type blamer-type) 'posframe-popup) (blamer--render-posframe-popup commit-info))
            (t (blamer--render-right-overlay commit-info render-point))))))

(defun blamer--get-async-blame-info (file-name start-line end-line callback)
  "Get blame info for FILE-NAME from START-LINE to END-LINE.
CALLBACK will be called with result."
  (when-let*
      ((command (append blamer--git-blame-cmd
                        (list (format "%s,%s" start-line end-line))))
       (process (async-start
                 `(lambda ()
                    (require 'vc-git)
                    (setq blame-cmd-res (apply #'vc-git--run-command-string ,file-name ',command))
                    (if blame-cmd-res
                        (butlast (split-string blame-cmd-res "\n"))
                      '())
                    )
                 callback)))
    (add-to-list 'blamer--async-processes process)))

(defun blamer--render (&optional type)
  "Render text about current line commit status.
TYPE - is optional argument that can replace global `blamer-type' variable."

  (with-current-buffer (window-buffer (get-buffer-window))
    (save-restriction
      (widen)
      (let* ((end-line-number (if (region-active-p)
                                  (save-excursion
                                    (goto-char (region-end))
                                    (line-number-at-pos))
                                (line-number-at-pos)))
             (start-line-number (if (region-active-p)
                                    (save-excursion
                                      (goto-char (region-beginning))
                                      (line-number-at-pos))
                                  (line-number-at-pos)))
             (file-name (blamer--get-local-name (buffer-file-name)))
             (include-avatar-p (member type '(posframe-popup overlay-popup)))
             (current-buffer (current-buffer)))

        (blamer--clear-overlay)

        (save-excursion
          (when (region-active-p)
            (goto-char (region-beginning)))

          (blamer--get-async-blame-info
           file-name start-line-number end-line-number
           (lambda (commit-infos)
             (blamer--handle-async-blame-info-result
              commit-infos
              current-buffer
              start-line-number
              include-avatar-p
              type))))))))

(defun blamer--handle-async-blame-info-result (commit-infos buffer start-line-number include-avatar-p &optional type)
  "Handle COMMIT-INFOS for BUFFER and START-LINE-NUMBER.
INCLUDE-AVATAR-P is optional argument that can replace
global `blamer-show-avatar-p' variable
TYPE is optional view render type."
  (let ((line-number start-line-number))
    ;; TODO: enhancement/async-cmd method
    (blamer--goto-line start-line-number)
    (dolist (cmd-msg commit-infos)
      (unless (blamer--git-cmd-error-p cmd-msg)
        (blamer--async-parse-line-info
         cmd-msg
         (lambda (commit-info)
           (blamer--render-line-overlay
            commit-info
            buffer
            (blamer--get-render-point buffer (plist-get commit-info :line-number))
            type))
         line-number
         include-avatar-p)
        (setq line-number (1+ line-number))))))

(defun blamer--goto-line (line-number)
  "Go to LINE-NUMBER."
  (unless (eq line-number (line-number-at-pos))
    (let ((current-line-number (line-number-at-pos)))
      (forward-line (- line-number current-line-number)))))

(defun blamer--get-render-point (buffer line-number)
  "Return render point by LINE-NUMBER from BUFFER."
  (with-current-buffer buffer
    (save-excursion
      (blamer--goto-line line-number)
      (end-of-line)
      (point))))

(defun blamer--safety-render (&optional type)
  "Function for checking current active blamer type before rendering with delay.
Optional TYPE argument will override global `blamer-type'."
  (let ((blamer-type (or type blamer-type))
        (long-region-p (blamer--long-region-p)))
    (unless (or (and (or (eq blamer-type 'overlay-popup)
                         (eq blamer-type 'visual))
                     (use-region-p))
                long-region-p
                blamer--block-render-p)
      (blamer--render blamer-type))))

(defun blamer--render-commit-info-with-delay ()
  "Render commit info with delay."
  (when blamer-idle-timer
    (cancel-timer blamer-idle-timer))

  (blamer--kill-async-processes)

  (setq blamer-idle-timer
        (run-with-idle-timer (or blamer-idle-time 0) nil 'blamer--safety-render)))

(defun blamer--preserve-state ()
  "Preserve current editor state for next iteration."
  (setq blamer--previous-line-number (line-number-at-pos))
  (setq blamer--previous-window-width (blamer--real-window-width))
  (setq blamer--previous-line-length (length (thing-at-point 'line)))
  (setq blamer--previous-point (point))
  (setq blamer--previous-region-active-p (region-active-p)))

(defun blamer--long-region-p ()
  "Return t when region is so big for rendering."
  (and (region-active-p)
       (> (count-lines (region-beginning) (region-end)) blamer-max-lines)))

(defun blamer--try-render (&optional local-type)
  "Render current line if is .git exist.
LOCAL-TYPE is force replacement of current `blamer-type' for handle rendering."

  (let* ((long-region-p (blamer--long-region-p))
         (region-deselected-p (and blamer--previous-region-active-p (not (region-active-p))))
         (clear-overlays-p (or long-region-p region-deselected-p))
         (type (or local-type blamer-type)))

    (when (and clear-overlays-p (not blamer--block-render-p))
      (blamer--clear-overlay))

    (when (and (not long-region-p)
               (not blamer--block-render-p)
               (or (eq type 'both)
                   (and (eq type 'visual) (not (use-region-p)))
                   (and (eq type 'overlay-popup) (not (use-region-p)))
                   (and (eq type 'selected) (use-region-p)))
               (or (not blamer--previous-line-number)
                   (not (eq blamer--previous-window-width (blamer--real-window-width)))
                   (not (eq blamer--previous-line-number (line-number-at-pos)))
                   (not (eq blamer--previous-line-length (length (thing-at-point 'line))))))

      (blamer--clear-overlay)
      (blamer--render-commit-info-with-delay))

    (blamer--preserve-state)))

(defun blamer--kill-async-processes ()
  "Kill currently running async processes."
  (dolist (process blamer--async-processes)
    (when (process-live-p process)
      (kill-process process))))

(defun blamer--reset-state ()
  "Reset all state after blamer mode is disabled."
  (if blamer-idle-timer
      (cancel-timer blamer-idle-timer))

  (blamer--clear-overlay)
  (setq blamer-idle-timer nil)
  (setq blamer--previous-line-number nil)
  (setq blamer--previous-window-width nil)
  (setq blamer--previous-point nil)
  (when (not (eq nil (get-buffer blamer--buffer-name)))
    (posframe-hide blamer--buffer-name))
  (remove-hook 'post-command-hook #'blamer--try-render t)
  (remove-hook 'window-state-change-hook #'blamer--try-render t))

(defun blamer--get-user-name ()
  "Query git config for user name."
  (when-let ((command-output (apply #'vc-git--run-command-string nil blamer--git-author-cmd)))
    (replace-regexp-in-string "\n\\'" "" command-output)))

;;;###autoload
(define-minor-mode blamer-mode
  "Blamer mode.
Interactively with no argument, this command toggles the mode.
A positive prefix argument enables the mode, any other prefix
argument disables it.  From Lisp, argument omitted or nil enables
the mode, `toggle' toggles the state.

When `blamer-mode' is enabled, the popup message with commit info
will appear after BLAMER-IDLE-TIME.  It works only inside git repo"
  :init-value nil
  :global nil
  :lighter nil
  :group 'blamer
  (unless (or blamer-author-formatter
              blamer-commit-formatter
              blamer-datetime-formatter)
    (message "Your have to provide at least one formatter for blamer.el"))
  (let ((is-git-repo (blamer--git-exist-p)))
    (when (and (not blamer--current-author)
               blamer-author-formatter
               is-git-repo)
      (setq-local blamer--current-author (blamer--get-user-name)))
    (when (and (buffer-file-name) is-git-repo)
      (if blamer-mode
          (progn
            (add-hook 'post-command-hook #'blamer--try-render nil t)
            (add-hook 'window-state-change-hook #'blamer--try-render nil t))
        (blamer--reset-state)))))

;;;###autoload
(define-globalized-minor-mode
  global-blamer-mode
  blamer-mode
  (lambda ()
    (unless blamer-mode
      (blamer-mode)))
  :group 'blamer)

(defun blamer--reset-state-once ()
  "Reset all blamer side-effect like overlay/timers only once."
  (when (or (not blamer--previous-point)
            (not (eq blamer--previous-point (point)))
            (not (eq blamer--previous-window-width (blamer--real-window-width)))
            (not (eq blamer--previous-line-length (length (thing-at-point 'line)))))
    (blamer--reset-state)
    (remove-hook 'post-command-hook #'blamer--reset-state-once t)
    (remove-hook 'window-state-change-hook #'blamer--reset-state-once t)
    (when blamer-mode
      (add-hook 'post-command-hook #'blamer--try-render nil t)
      (add-hook 'window-state-change-hook #'blamer--try-render nil t))))

;;;###autoload
(defun blamer-show-commit-info (&optional type)
  "Show commit info from git blame.

TYPE - optional parameter, by default will use `overlay-popup'."
  (interactive)
  (when (blamer--git-exist-p)
    (blamer--reset-state)
    (blamer--render (or type 'overlay-popup))
    (blamer--preserve-state)
    (add-hook 'post-command-hook #'blamer--reset-state-once nil t)))

;;;###autoload
(defun blamer-show-posframe-commit-info ()
  "Show commit info from git blame using posframe."
  (interactive)
  (blamer-show-commit-info 'posframe-popup))

(provide 'blamer)
;;; blamer.el ends here<|MERGE_RESOLUTION|>--- conflicted
+++ resolved
@@ -4,13 +4,8 @@
 
 ;; Author: Artur Yaroshenko <artawower@protonmail.com>
 ;; URL: https://github.com/artawower/blamer.el
-<<<<<<< HEAD
 ;; Package-Requires: ((emacs "27.1") (posframe "1.1.7") (async "1.9.7"))
 ;; Version: 0.8.0
-=======
-;; Package-Requires: ((emacs "27.1") (posframe "1.1.7"))
-;; Version: 0.7.4
->>>>>>> bb83b0a5
 
 ;; This program is free software; you can redistribute it and/or modify
 ;; it under the terms of the GNU General Public License as published by
@@ -546,7 +541,7 @@
                           raw-commit-author))
          (commit-date (match-string 3 blame-msg))
          (commit-time (match-string 4 blame-msg)))
-    ;; TODO: enhancement/async-cmd external function as handler
+
     (blamer--async-get-email-commit-message
      commit-hash
      (lambda (info)
@@ -981,7 +976,6 @@
 global `blamer-show-avatar-p' variable
 TYPE is optional view render type."
   (let ((line-number start-line-number))
-    ;; TODO: enhancement/async-cmd method
     (blamer--goto-line start-line-number)
     (dolist (cmd-msg commit-infos)
       (unless (blamer--git-cmd-error-p cmd-msg)
