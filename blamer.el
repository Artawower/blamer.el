;;; blamer.el --- Show git blame info about current line           -*- lexical-binding: t; -*-

;; Copyright (C) 2021 Artur Yaroshenko

;; Author: Artur Yaroshenko <artawower@protonmail.com>
;; URL: https://github.com/artawower/blamer.el
;; Package-Requires: ((emacs "27.1") (a "1.0.0"))
;; Version: 0.3.3

;; This program is free software; you can redistribute it and/or modify
;; it under the terms of the GNU General Public License as published by
;; the Free Software Foundation, either version 3 of the License, or
;; (at your option) any later version.

;; This program is distributed in the hope that it will be useful,
;; but WITHOUT ANY WARRANTY; without even the implied warranty of
;; MERCHANTABILITY or FITNESS FOR A PARTICULAR PURPOSE.  See the
;; GNU General Public License for more details.

;; You should have received a copy of the GNU General Public License
;; along with this program.  If not, see <http://www.gnu.org/licenses/>.

;;; Commentary:
;; Package for displaying git information about the current line or
;; about several selected lines. Works with git only.

;;; Code:

(require 'files)
(require 'subr-x)
(require 'simple)
(require 'time-date)
(require 'tramp)
(require 'a)

(defconst blamer--regexp-info
  (concat "^(?\\(?1:[^\s]+\\) [^\s]*[[:blank:]]?\(\\(?2:[^\n]+\\)"
          "\s\\(?3:[0-9]\\{4\\}-[0-9]\\{2\\}-[0-9]\\{2\\}\\)"
          "\s\\(?4:[0-9]\\{2\\}:[0-9]\\{2\\}:[0-9]\\{2\\}\\)")

  "Regexp for extract data from blame message.
1 - commit hash
2 - author
3 - date
3 - time")

(defconst blamer--commit-message-regexp "\n\n[\s]+\\(?1:[^$]+\\):?"
  "Regexp for commit message parsing.")

(defconst blamer--git-author-cmd "git config --get user.name"
  "Command for getting current git user name.")

(defconst blamer--git-repo-cmd "git rev-parse --is-inside-work-tree"
  "Command for detect git repo.")

(defconst blamer--git-blame-cmd "git blame -L %s,%s %s"
  "Command for get blame of current line.")

(defconst blamer--git-commit-message "git log -n1 %s"
  "Command for get commit message.")

(defgroup blamer nil
  "Show commit info at the end of a current line."
  :group 'tools)

(defcustom blamer-author-formatter "%s, "
  "Format string for author name."
  :group 'blamer
  :type 'string)

(defcustom blamer-datetime-formatter "%s "
  "Format string for datetime."
  :group 'blamer
  :type 'string)

(defcustom blamer-commit-formatter "◉ %s"
  "Format string for commit message."
  :group 'blamer
  :type 'string)

(defcustom blamer-entire-formatter "   %s"
  "Format entire commit string."
  :group 'blamer
  :type 'string)


(defcustom blamer-idle-time 0.5
  "Seconds before commit info show."
  :group 'blamer
  :type 'float)

(defcustom blamer-min-offset 60
  "Minimum symbols before insert commit info."
  :group 'blamer
  :type 'integer)

(defcustom blamer-prettify-time-p t
  "Enable relative prettified format for datetime."
  :group 'blamer
  :type 'boolean)

(defcustom blamer-offset-per-symbol nil
  "Its a crutch :< for font less then original editor font. Use carefully.
Will add additional space for each BLAMER-OFFSET-PER-SYMBOL"
  :group 'blamer
  :type 'integer)

(defcustom blamer-type 'both
  "Type of blamer.
'visual - show blame only for current line
'selected - show blame only for selected line
'both - both of them"
  :group 'blamer
  :type '(choice (const :tag "Visual only" visual)
                 (const :tag "Visual and selected" both)
                 (const :tag "Selected only" selected)))

(defcustom blamer-self-author-name "You"
  "Message for commits where you are author."
  :group 'blamer
  :type 'string)

(defcustom blamer-max-lines 30
  "Maximum blamed lines."
  :group 'blamer
  :type 'integer)

(defcustom blamer-max-commit-message-length 30
  "Max length of commit message.
Commit message with more characters will be truncated with ellipsis at the end"
  :group 'blamer
  :type 'integer)

(defcustom blamer-uncommitted-changes-message "Uncommitted changes"
  "Message for uncommitted lines."
  :group 'blamer
  :type 'string)

(defcustom blamer-view 'overlay
  "View for commit message. Can be 'overlay and 'overlay-right."
  :group 'blamer
  :type '(choice (const :tag "Overlay right" overlay-right)
                 (const :tag "Overlay" overlay)))

(defcustom blamer-smart-background-p t
  "When enable blamer will try to find background.
If not will use background from `blamer-face'"
  :group 'blamer
  :type 'boolean)

(defface blamer-face
  '((t :foreground "#7a88cf"
       :background nil
       :italic t))
  "Face for blamer info."
  :group 'blamer)

(defcustom blamer-bindings nil
  "List of bindings.

Callback function applying plist argument:
:commit-hash - hash of clicked commit
:commit-author - author name after formatting
:raw-commit-author - raw author username if exist.
:commit-date - date of commit. (string field)
:commit-time - commit's time. (string field)
:commit-message - message of commit. If not exist will be get from
`blamer-uncommitted-changes-message' variable.
:raw-commit-message - Full message of commit.

For example you can pass such bindings for message
author name by left click and copying commit hash by right click.
\(without backslash)

'((<mapvar> . (lambda (commit-info) (message (plist-get :commit-author))))
  (<mapvar> . (lambda (commit-info) (kill-new (plist-get :commit-hash)))))"
  :group 'blamer
  :type 'alist)

(defcustom blamer-tooltip-function 'blamer-tooltip-none
  "Function to compute the tooltip contents of the popup message."
  :group 'blamer
  :type '(choice (const :tag "Keybindings prompt" blamer-tooltip-keybindings)
                 (const :tag "Commit message" blamer-tooltip-commit-message)
                 (const :tag "Info about author" blamer-tooltip-author-info)
                 (const :tag "No tooltip" nil)))

(defvar blamer-idle-timer nil
  "Current timer before commit info showing.")

(defvar blamer--previous-line-number nil
  "Line number of previous popup.")

(defvar blamer--previous-window-width nil
  "Previous window width.")

(defvar blamer--previous-line-length nil
  "Current line number length for detect rerender function.")

(defvar blamer--previous-region-active-p nil
  "Was previous state is active region?")

(defvar blamer--overlays '()
  "Current active overlays for git blame messages.")

(defvar-local blamer--current-author nil
  "Git.name for current repository.")

(defun blamer-tooltip-commit-message (commit-info)
  "This function can be use as `blamer-tooltip-function', to show the commit message from COMMIT-INFO."
  (plist-get commit-info :raw-commit-message))

(defun blamer-tooltip-author-info (commit-info)
  "This function can be use as `blamer-tooltip-function', to show the author from COMMIT-INFO."
  (format "%s (%s)" (plist-get commit-info :commit-author) (plist-get commit-info :raw-commit-author)))

(defun blamer-tooltip-keybindings (_commit-info)
  "This function can be use as `blamer-tooltip-function', to show the available `blamer-bindings'."
  (if (> (length blamer-bindings) 0)
      (mapconcat (lambda (bind) (format "%s - %s" (car bind) (cdr bind))) blamer-bindings "\n")
<<<<<<< HEAD
    nil))
=======
    ;; With nil this function might be as default value of `blamer-tooltip-function'
     nil))
    ;; "Add custom mouse bindings customizing blamer-bindings"))
>>>>>>> 6d44afbe

(defun blamer--apply-tooltip(text commit-info)
  "Compute the toolip from `blamer-tooltip-function' and COMMIT-INFO."
  (let ((help-echo (if (and blamer-tooltip-function (functionp blamer-tooltip-function))
                          (funcall blamer-tooltip-function commit-info)
                        nil)))
    (if help-echo
        (propertize text 'help-echo help-echo 'pointer 'hand)
      text)))

(defun blamer--git-exist-p ()
  "Return t if .git exist."
  (let* ((git-exist-stdout (shell-command-to-string blamer--git-repo-cmd)))
    (string-match "^true" git-exist-stdout)))

(defun blamer--clear-overlay ()
  "Clear last overlay."
  (dolist (ov blamer--overlays)
    (delete-overlay ov))
  (setq blamer--overlays '()))

(defun blamer--git-cmd-error-p (cmd-res)
  "Return t if CMD-RES contain error."
  (string-match-p  "^fatal:" cmd-res))

(defun blamer--truncate-time (time)
  "Remove seconds from TIME string."
  (string-join (butlast (split-string time ":")) ":"))

(defun blamer--prettify-time (date time)
  "Prettify DATE and TIME for nice commit message."
  (let* ((parsed-time (decoded-time-set-defaults (parse-time-string (concat date "T" time))))
         (now (decode-time (current-time)))
         (seconds-ago (float-time (time-since (concat date "T" time))))
         (minutes-ago (if (eq seconds-ago 0) 0 (floor (/ seconds-ago 60))))
         (hours-ago (if (eq minutes-ago 0) 0 (floor (/ minutes-ago 60))))
         (days-ago (if (eq hours-ago 0) 0 (floor (/ hours-ago 24))))
         (weeks-ago (if (eq days-ago 0) 0 (floor (/ days-ago 7))))
         (months-ago (if (eq days-ago 0) 0 (floor (/ days-ago 30))))
         (years-ago (if (eq months-ago 0) 0 (floor (/ months-ago 12)))))

    (cond ((or (time-equal-p now parsed-time) (< seconds-ago 60)) "Now")
          ((< minutes-ago 60) (format "%s minutes ago" minutes-ago))
          ((= hours-ago 1) (format "Hour ago"))
          ((< hours-ago 24) (format "%s hours ago" hours-ago))
          ((= days-ago 1) "Yesterday")
          ((< days-ago 7) (format "%s days ago" days-ago))
          ((= weeks-ago 1) "Last week")
          ((<= weeks-ago 4) (format "%s weeks ago" weeks-ago))
          ((= months-ago 1) "Previous month")
          ((< months-ago 12) (format "%s months ago" months-ago))
          ((= years-ago 1) "Previous year")
          ((< years-ago 10) (format "%s years ago" years-ago))
          (t (concat date " " (blamer--truncate-time time))))))

(defun blamer--format-datetime (date time)
  "Format DATE and TIME."
  (if (and blamer-datetime-formatter date time)
      (format blamer-datetime-formatter (if blamer-prettify-time-p
                                            (blamer--prettify-time date time)
                                          (concat date " " (blamer--truncate-time time))))
    ""))

(defun blamer--format-author (author)
  "Format AUTHOR name/you."
  (if (and author blamer-author-formatter)
      (format blamer-author-formatter (string-trim author))
    ""))

(defun blamer--format-commit-message (commit-message)
  "Format COMMIT-MESSAGE."
  (if (and blamer-commit-formatter commit-message)
      (format blamer-commit-formatter commit-message)
    ""))

(defun blamer--format-entire-message (msg)
  "Final format for entire built MSG."
  (if blamer-entire-formatter
      (format blamer-entire-formatter msg)
    msg))

(defun blamer--format-commit-info (commit-hash
                                   commit-message
                                   author
                                   date
                                   time
                                   &optional
                                   offset
                                   commit-info)
  "Format commit info into display message.
COMMIT-HASH - hash of current commit.
COMMIT-MESSAGE - message of current commit, can be null
AUTHOR - name of commiter
DATE - date in format YYYY-DD-MM
TIME - time in format HH:MM:SS
OFFSET - additional offset for commit message
COMMIT-INFO - all the commit information, for `blamer--apply-bindings'"
  (ignore commit-hash)

  (let* ((uncommitted (string= author "Not Committed Yet"))
         (author (if uncommitted blamer-self-author-name author))
         (commit-message (if uncommitted blamer-uncommitted-changes-message commit-message))
         (formatted-message (blamer--format-entire-message (concat (blamer--format-author author)
                                                                   (if (not uncommitted) (blamer--format-datetime date time) "")
                                                                   (blamer--format-commit-message commit-message))))

         (formatted-message (propertize formatted-message
                                        'face (flatten-tree
                                               (a-merge (face-all-attributes 'blamer-face (selected-frame))
                                                        `((:background ,(blamer--get-background-color)))))
                                        'cursor t))
         ;; I don't know, might be we can combine this two operations, cause its also redundant a bit
         (formatted-message (blamer--apply-tooltip formatted-message commit-info))
         (formatted-message (blamer--apply-bindings formatted-message commit-info)) ;; apply bindings only to text, not offset
         (additional-offset (if blamer-offset-per-symbol
                                (/ (string-width formatted-message) blamer-offset-per-symbol) 0))
         ;; NOTE https://github.com/Artawower/blamer.el/issues/8
         (line-number-offset (if (bound-and-true-p display-line-numbers-mode)
                                 (+ (or (ignore-errors (line-number-display-width)) 0) 2)
                               0))
         (offset (cond ((eq blamer-view 'overlay-right) (- (window-width)
                                                           (string-width formatted-message)
                                                           (string-width (thing-at-point 'line))
                                                           line-number-offset))
                       (offset offset)
                       (t 0)))
         (offset (+ additional-offset offset))
         (offset (if (> offset 0) offset 0))
         (alignment-text (propertize (make-string (+ additional-offset offset) ?\s)
                                     'face `(:background ,(blamer--get-background-color))
                                     'cursor t)))

    (concat alignment-text formatted-message)))

(defun blamer--get-commit-message (hash)
  "Get commit message by provided HASH.
Return nil if error."
  (let* ((git-commit-res (shell-command-to-string (format blamer--git-commit-message hash)))
         (has-error (or (blamer--git-cmd-error-p git-commit-res) (eq (length git-commit-res) 0)))
         commit-message)
    (unless has-error
      (string-match blamer--commit-message-regexp git-commit-res)
      (setq commit-message (match-string 1 git-commit-res))
      (setq commit-message (replace-regexp-in-string "\n" " " commit-message))
      (setq commit-message (string-trim commit-message))
      (list (truncate-string-to-width commit-message blamer-max-commit-message-length nil nil "...") commit-message))))

(defun blamer--parse-line-info (blame-msg)
  "Parse BLAME-MSG and create a plist."
  (string-match blamer--regexp-info blame-msg)
  (let* ((commit-hash (match-string 1 blame-msg))
         (raw-commit-author (match-string 2 blame-msg))
         (commit-author (if (and (string= raw-commit-author blamer--current-author) blamer-self-author-name)
                            blamer-self-author-name
                          raw-commit-author))
         (commit-date (match-string 3 blame-msg))
         (commit-time (match-string 4 blame-msg))
         (commit-messages (when blamer-commit-formatter
                            (blamer--get-commit-message commit-hash)))
         (commit-message (nth 0 commit-messages))
         (raw-commit-message (nth 1 commit-messages))

         (parsed-commit-info `(:commit-hash ,commit-hash
                               :commit-author ,commit-author
                               :commit-date ,commit-date
                               :commit-time ,commit-time
                               :raw-commit-author ,raw-commit-author
                               :commit-message ,commit-message
                               :raw-commit-message ,raw-commit-message)))

    parsed-commit-info))

(defun blamer--create-popup-msg (commit-info)
  "Handle current COMMIT-INFO."
  (let* ((offset (max (- (or blamer-min-offset 0) (length (thing-at-point 'line))) 0))
         (commit-author (plist-get commit-info :commit-author))
         (popup-message (blamer--format-commit-info (plist-get commit-info :commit-hash)
                                                    (plist-get commit-info :commit-message)
                                                    commit-author
                                                    (plist-get commit-info :commit-date)
                                                    (plist-get commit-info :commit-time)
                                                    offset
                                                    commit-info)))

    (when (and commit-author (not (eq commit-author "")))
      popup-message)))

(defun blamer--get-background-color ()
  "Return color of background under current cursor position."
  (move-end-of-line nil)
  (let ((face (or (get-char-property (point) 'read-face-name)
                  (get-char-property (point) 'face))))

    (cond ((not blamer-smart-background-p) (face-attribute 'blamer-face :background))
          ((region-active-p) (face-attribute 'region :background))
          ((bound-and-true-p hl-line-mode) (face-attribute 'hl-line :background))
          ((not face) 'unspecified)
          (t (face-attribute (or (car-safe face) face) :background)))))

(defun blamer--get-local-name (filename)
  "Return local FILENAME if path is in the tramp format."
  (if (file-remote-p default-directory)
      (tramp-file-name-localname
       (tramp-dissect-file-name filename))
    filename))

(defun blamer--apply-bindings (text commit-info)
  "Apply defined bindings to TEXT and pass COMMIT-INFO to callback."
  (let ((map (make-sparse-keymap)))

    (dolist (mapbind blamer-bindings)
      (define-key map (kbd (car mapbind))
        (lambda ()
          (interactive)
          (funcall (cdr mapbind) commit-info))))
    (setq text (propertize text 'keymap map)))
  text)

(defun blamer--render ()
  "Render text about current line commit status."
  (with-current-buffer (window-buffer (get-buffer-window))
    (save-restriction
      (widen)
      (let* ((end-line-number (if (region-active-p)
                                  (save-excursion
                                    (goto-char (region-end))
                                    (line-number-at-pos))
                                (line-number-at-pos)))
             (start-line-number (if (region-active-p)
                                    (save-excursion
                                      (goto-char (region-beginning))
                                      (line-number-at-pos))
                                  (line-number-at-pos)))
             (file-name (blamer--get-local-name (buffer-file-name)))
             (cmd (format blamer--git-blame-cmd start-line-number end-line-number file-name))
             (blame-cmd-res (shell-command-to-string cmd))
             (blame-cmd-res (butlast (split-string blame-cmd-res "\n"))))

        (blamer--clear-overlay)

        (save-excursion
          (when (region-active-p)
            (goto-char (region-beginning)))

          (dolist (cmd-msg blame-cmd-res)
            (unless (blamer--git-cmd-error-p cmd-msg)
              (let* ((commit-info (blamer--parse-line-info cmd-msg))
                     (popup-msg (blamer--create-popup-msg commit-info))
                     (ov (progn
                           (move-end-of-line nil)
                           (make-overlay (point) (point) nil t t))))
                (when popup-msg
                  (overlay-put ov 'after-string popup-msg)
                  (overlay-put ov 'intangible t)
                  (overlay-put ov 'window (get-buffer-window))
                  (add-to-list 'blamer--overlays ov)
                  (forward-line))))))))))

(defun blamer--render-commit-info-with-delay ()
  "Render commit info with delay."
  (when blamer-idle-timer
    (cancel-timer blamer-idle-timer))

  (setq blamer-idle-timer
        (run-with-idle-timer (or blamer-idle-time 0) nil 'blamer--render)))

(defun blamer--preserve-state ()
  "Preserve current editor state for next iteration."
  (setq blamer--previous-line-number (line-number-at-pos))
  (setq blamer--previous-window-width (window-width))
  (setq blamer--previous-line-length (length (thing-at-point 'line)))
  (setq blamer--previous-region-active-p (region-active-p)))

(defun blamer--try-render ()
  "Render current line if is .git exist."
  (let* ((long-line-p (and (region-active-p)
                           (> (count-lines (region-beginning) (region-end)) blamer-max-lines)))
         (region-deselected-p (and blamer--previous-region-active-p (not (region-active-p))))
         (clear-overlays-p (or long-line-p region-deselected-p)))

    (when clear-overlays-p
      (blamer--clear-overlay))

    (when (and (not long-line-p)
               (or (eq blamer-type 'both)
                   (and (eq blamer-type 'visual) (not (use-region-p)))
                   (and (eq blamer-type 'selected) (use-region-p)))
               (or (not blamer--previous-line-number)
                   (not (eq blamer--previous-window-width (window-width)))
                   (not (eq blamer--previous-line-number (line-number-at-pos)))
                   (not (eq blamer--previous-line-length (length (thing-at-point 'line))))))

      (blamer--clear-overlay)
      (blamer--preserve-state)
      (blamer--render-commit-info-with-delay))))

(defun blamer--reset-state ()
  "Reset all state after blamer mode is disabled."
  (if blamer-idle-timer
      (cancel-timer blamer-idle-timer))

  (blamer--clear-overlay)
  (setq blamer-idle-timer nil)
  (setq blamer--previous-line-number nil)
  (setq blamer--previous-window-width nil)
  (remove-hook 'post-command-hook #'blamer--try-render t)
  (remove-hook 'window-state-change-hook #'blamer--try-render t))

;;;###autoload
(define-minor-mode blamer-mode
  "Blamer mode.
Interactively with no argument, this command toggles the mode.
A positive prefix argument enables the mode, any other prefix
argument disables it.  From Lisp, argument omitted or nil enables
the mode, `toggle' toggles the state.

When `blamer-mode' is enabled, the popup message with commit info
will appear after BLAMER-IDLE-TIME. It works only inside git repo"
  :init-value nil
  :global nil
  :lighter nil
  :group 'blamer
  (unless (or blamer-author-formatter
              blamer-commit-formatter
              blamer-datetime-formatter)
    (message "Your have to provide at least one formatter for blamer.el"))

  (let ((is-git-repo (blamer--git-exist-p)))
    (when (and (not blamer--current-author)
               blamer-author-formatter
               is-git-repo)
      (setq-local blamer--current-author (replace-regexp-in-string "\n\\'" "" (shell-command-to-string blamer--git-author-cmd))))
    (if (and blamer-mode (buffer-file-name) is-git-repo)
        (progn
          (add-hook 'post-command-hook #'blamer--try-render nil t)
          (add-hook 'window-state-change-hook #'blamer--try-render nil t))
      (blamer--reset-state))))

;;;###autoload
(define-globalized-minor-mode
  global-blamer-mode
  blamer-mode
  (lambda ()
    (unless blamer-mode
      (blamer-mode)))
  :group 'blamer)

(provide 'blamer)
;;; blamer.el ends here<|MERGE_RESOLUTION|>--- conflicted
+++ resolved
@@ -177,7 +177,7 @@
   :group 'blamer
   :type 'alist)
 
-(defcustom blamer-tooltip-function 'blamer-tooltip-none
+(defcustom blamer-tooltip-function nil
   "Function to compute the tooltip contents of the popup message."
   :group 'blamer
   :type '(choice (const :tag "Keybindings prompt" blamer-tooltip-keybindings)
@@ -218,13 +218,7 @@
   "This function can be use as `blamer-tooltip-function', to show the available `blamer-bindings'."
   (if (> (length blamer-bindings) 0)
       (mapconcat (lambda (bind) (format "%s - %s" (car bind) (cdr bind))) blamer-bindings "\n")
-<<<<<<< HEAD
-    nil))
-=======
-    ;; With nil this function might be as default value of `blamer-tooltip-function'
      nil))
-    ;; "Add custom mouse bindings customizing blamer-bindings"))
->>>>>>> 6d44afbe
 
 (defun blamer--apply-tooltip(text commit-info)
   "Compute the toolip from `blamer-tooltip-function' and COMMIT-INFO."
